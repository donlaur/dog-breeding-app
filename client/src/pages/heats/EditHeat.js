import React, { useState, useEffect } from 'react';
import { useParams, useNavigate, Link } from 'react-router-dom';
import { 
  Box, 
  Typography, 
  Alert, 
  CircularProgress, 
  Container,
  Breadcrumbs,
  Paper
} from '@mui/material';
import NavigateNextIcon from '@mui/icons-material/NavigateNext';
import HeatForm from '../../components/heats/HeatForm';
<<<<<<< HEAD
import { debugLog, debugError } from "../../config";
=======
import { API_URL, debugLog, debugError } from "../../config";
import { apiGet, apiPut } from '../../utils/apiUtils';
>>>>>>> 6273a182
import { showSuccess, showError } from '../../utils/notifications';
import { apiGet, apiPut } from '../../utils/apiUtils';
import PropTypes from 'prop-types';

const EditHeat = () => {
  const { heatId } = useParams();
  const navigate = useNavigate();
  const [heat, setHeat] = useState(null);
  const [loading, setLoading] = useState(true);
  const [error, setError] = useState(null);

  useEffect(() => {
    const fetchHeat = async () => {
      try {
        const response = await apiGet(`heats/${heatId}`);
<<<<<<< HEAD
        if (response.success) {
          setHeat(response.data);
        } else {
          throw new Error(response.error || 'Failed to load heat data');
=======
        if (response.ok) {
          setHeat(response.data);
        } else {
          throw new Error(response.error || "Failed to fetch heat data");
>>>>>>> 6273a182
        }
      } catch (error) {
        debugError("Error fetching heat:", error);
        setError("Failed to load heat data");
        showError("Could not load heat record");
      } finally {
        setLoading(false);
      }
    };
    fetchHeat();
  }, [heatId]);

  const handleUpdateHeat = async (heatData) => {
    try {
      setLoading(true);
      
<<<<<<< HEAD
      // Remove any non-schema fields that might cause database errors
      const sanitizedData = { ...heatData };
      delete sanitizedData.dog_name;
      delete sanitizedData.dog_info;
      
      const response = await apiPut(`heats/${heatId}`, sanitizedData);
      
      if (response.success) {
        showSuccess("Heat cycle updated successfully!");
        
        // Navigate back to heat management after a short delay
        setTimeout(() => {
          navigate('/dashboard/heats');
        }, 1500);
      } else {
        throw new Error(response.error || 'Failed to update heat cycle');
      }
      
    } catch (error) {
      debugError("Error updating heat cycle:", error);
=======
      const response = await apiPut(`heats/${heatId}`, heatData);
      
      if (response.ok) {
        showSuccess("Heat cycle updated successfully!");
        navigate('/dashboard/heats');
      } else {
        throw new Error(response.error || "Failed to update heat cycle");
      }
    } catch (error) {
      debugError("Error updating heat:", error);
      setError(`Failed to update heat cycle: ${error.message}`);
>>>>>>> 6273a182
      showError(`Failed to update heat cycle: ${error.message}`);
    } finally {
      setLoading(false);
    }
  };

  if (loading) return (
    <Box display="flex" justifyContent="center" alignItems="center" minHeight="200px">
      <CircularProgress />
    </Box>
  );
  
  if (error) return (
    <Container maxWidth="md">
      <Alert severity="error" sx={{ mt: 3 }}>{error}</Alert>
    </Container>
  );

  return (
    <Container maxWidth="md">
      <Box sx={{ mt: 3, mb: 4 }}>
        <Breadcrumbs separator={<NavigateNextIcon fontSize="small" />}>
          <Link to="/dashboard/heats" style={{ textDecoration: 'none', color: 'inherit' }}>
            Back to Heats
          </Link>
          <Typography color="text.primary">Edit Heat Record</Typography>
        </Breadcrumbs>
      </Box>

      <Typography variant="h4" component="h1" gutterBottom>
        Edit Heat Record
      </Typography>

      <Paper sx={{ p: 3, mt: 3 }}>
        <HeatForm 
          initialData={heat} 
          onSave={handleUpdateHeat} 
          isEdit={true}
          loading={loading}
        />
      </Paper>
    </Container>
  );
};

EditHeat.propTypes = {
  // No props required for this component
};

export default EditHeat;<|MERGE_RESOLUTION|>--- conflicted
+++ resolved
@@ -1,22 +1,19 @@
 import React, { useState, useEffect } from 'react';
-import { useParams, useNavigate, Link } from 'react-router-dom';
-import { 
-  Box, 
-  Typography, 
-  Alert, 
-  CircularProgress, 
+import { useNavigate, useParams, Link } from 'react-router-dom';
+import {
   Container,
-  Breadcrumbs,
-  Paper
+  Typography,
+  Box,
+  Button,
+  Paper,
+  CircularProgress,
+  Alert,
+  Divider
 } from '@mui/material';
+import { ArrowBack } from '@mui/icons-material';
 import NavigateNextIcon from '@mui/icons-material/NavigateNext';
 import HeatForm from '../../components/heats/HeatForm';
-<<<<<<< HEAD
 import { debugLog, debugError } from "../../config";
-=======
-import { API_URL, debugLog, debugError } from "../../config";
-import { apiGet, apiPut } from '../../utils/apiUtils';
->>>>>>> 6273a182
 import { showSuccess, showError } from '../../utils/notifications';
 import { apiGet, apiPut } from '../../utils/apiUtils';
 import PropTypes from 'prop-types';
@@ -26,112 +23,123 @@
   const navigate = useNavigate();
   const [heat, setHeat] = useState(null);
   const [loading, setLoading] = useState(true);
+  const [saving, setSaving] = useState(false);
   const [error, setError] = useState(null);
-
+  
+  // Load heat data on mount
   useEffect(() => {
     const fetchHeat = async () => {
       try {
-        const response = await apiGet(`heats/${heatId}`);
-<<<<<<< HEAD
-        if (response.success) {
-          setHeat(response.data);
-        } else {
-          throw new Error(response.error || 'Failed to load heat data');
-=======
-        if (response.ok) {
-          setHeat(response.data);
-        } else {
-          throw new Error(response.error || "Failed to fetch heat data");
->>>>>>> 6273a182
-        }
+        debugLog(`Fetching heat with id ${heatId}`);
+        const response = await apiGet(`/heats/${heatId}`);
+        debugLog('Heat data fetched:', response);
+        setHeat(response);
       } catch (error) {
         debugError("Error fetching heat:", error);
-        setError("Failed to load heat data");
-        showError("Could not load heat record");
+        setError(`Failed to load heat data: ${error.message}`);
+        showError(`Failed to load heat data: ${error.message}`);
       } finally {
         setLoading(false);
       }
     };
-    fetchHeat();
+    
+    if (heatId) {
+      fetchHeat();
+    }
   }, [heatId]);
-
-  const handleUpdateHeat = async (heatData) => {
+  
+  // Handle form submission
+  const handleSubmit = async (heatData) => {
+    debugLog("Saving updated heat:", heatData);
     try {
-      setLoading(true);
+      setSaving(true);
+      setError(null);
       
-<<<<<<< HEAD
       // Remove any non-schema fields that might cause database errors
       const sanitizedData = { ...heatData };
       delete sanitizedData.dog_name;
       delete sanitizedData.dog_info;
       
-      const response = await apiPut(`heats/${heatId}`, sanitizedData);
+      const response = await apiPut(`/heats/${heatId}`, sanitizedData);
       
-      if (response.success) {
-        showSuccess("Heat cycle updated successfully!");
-        
-        // Navigate back to heat management after a short delay
-        setTimeout(() => {
-          navigate('/dashboard/heats');
-        }, 1500);
-      } else {
-        throw new Error(response.error || 'Failed to update heat cycle');
-      }
+      debugLog("Heat update response:", response);
       
+      showSuccess("Heat cycle updated successfully!");
+      
+      // Navigate back to heat management
+      navigate('/dashboard/heats');
     } catch (error) {
       debugError("Error updating heat cycle:", error);
-=======
-      const response = await apiPut(`heats/${heatId}`, heatData);
-      
-      if (response.ok) {
-        showSuccess("Heat cycle updated successfully!");
-        navigate('/dashboard/heats');
-      } else {
-        throw new Error(response.error || "Failed to update heat cycle");
-      }
-    } catch (error) {
-      debugError("Error updating heat:", error);
       setError(`Failed to update heat cycle: ${error.message}`);
->>>>>>> 6273a182
       showError(`Failed to update heat cycle: ${error.message}`);
     } finally {
-      setLoading(false);
+      setSaving(false);
     }
   };
-
-  if (loading) return (
-    <Box display="flex" justifyContent="center" alignItems="center" minHeight="200px">
-      <CircularProgress />
-    </Box>
-  );
   
-  if (error) return (
-    <Container maxWidth="md">
-      <Alert severity="error" sx={{ mt: 3 }}>{error}</Alert>
-    </Container>
-  );
-
+  // Show loading state
+  if (loading) {
+    return (
+      <Container maxWidth="md">
+        <Paper elevation={2} sx={{ p: 3, mt: 3, textAlign: 'center' }}>
+          <CircularProgress />
+          <Typography variant="body1" sx={{ mt: 2 }}>
+            Loading heat cycle data...
+          </Typography>
+        </Paper>
+      </Container>
+    );
+  }
+  
+  // Show error state if heat not found
+  if (!heat && !loading) {
+    return (
+      <Container maxWidth="md">
+        <Paper elevation={2} sx={{ p: 3, mt: 3 }}>
+          <Alert severity="error" sx={{ mb: 3 }}>
+            Heat cycle not found or could not be loaded
+          </Alert>
+          <Button
+            component={Link}
+            to="/dashboard/heats"
+            variant="contained"
+          >
+            Back to Heat Cycles
+          </Button>
+        </Paper>
+      </Container>
+    );
+  }
+  
   return (
     <Container maxWidth="md">
-      <Box sx={{ mt: 3, mb: 4 }}>
-        <Breadcrumbs separator={<NavigateNextIcon fontSize="small" />}>
-          <Link to="/dashboard/heats" style={{ textDecoration: 'none', color: 'inherit' }}>
-            Back to Heats
-          </Link>
-          <Typography color="text.primary">Edit Heat Record</Typography>
-        </Breadcrumbs>
-      </Box>
-
-      <Typography variant="h4" component="h1" gutterBottom>
-        Edit Heat Record
-      </Typography>
-
-      <Paper sx={{ p: 3, mt: 3 }}>
+      <Paper elevation={2} sx={{ p: 3, mt: 3 }}>
+        <Box sx={{ display: 'flex', alignItems: 'center', mb: 3 }}>
+          <Button
+            component={Link}
+            to="/dashboard/heats"
+            startIcon={<ArrowBack />}
+            sx={{ mr: 2 }}
+          >
+            Back
+          </Button>
+          <Typography variant="h5">Edit Heat Cycle</Typography>
+        </Box>
+        
+        <Divider sx={{ mb: 3 }} />
+        
+        {error && (
+          <Alert severity="error" sx={{ mb: 3 }}>
+            {error}
+          </Alert>
+        )}
+        
         <HeatForm 
-          initialData={heat} 
-          onSave={handleUpdateHeat} 
-          isEdit={true}
-          loading={loading}
+          initialData={heat}
+          onSubmit={handleSubmit} 
+          isSubmitting={saving}
+          submitButtonText={saving ? "Saving..." : "Update Heat Cycle"}
+          submitButtonIcon={saving ? <CircularProgress size={20} /> : <NavigateNextIcon />}
         />
       </Paper>
     </Container>
@@ -139,7 +147,7 @@
 };
 
 EditHeat.propTypes = {
-  // No props required for this component
+  onSuccess: PropTypes.func
 };
 
 export default EditHeat;
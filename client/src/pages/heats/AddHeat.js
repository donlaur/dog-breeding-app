--- conflicted
+++ resolved
@@ -1,21 +1,18 @@
 import React, { useState } from 'react';
 import { useNavigate, Link } from 'react-router-dom';
-import { 
-  Box, 
-  Typography, 
-  Alert, 
-  Container, 
-  Breadcrumbs,
-  Paper
+import {
+  Container,
+  Typography,
+  Box,
+  Button,
+  Paper,
+  CircularProgress,
+  Alert,
+  Divider
 } from '@mui/material';
 import { ArrowBack } from '@mui/icons-material';
 import HeatForm from '../../components/heats/HeatForm';
-<<<<<<< HEAD
 import { debugLog, debugError } from "../../config";
-=======
-import { API_URL, debugLog, debugError } from "../../config";
-import { apiPost } from '../../utils/apiUtils';
->>>>>>> 6273a182
 import NavigateNextIcon from '@mui/icons-material/NavigateNext';
 import { showSuccess, showError } from '../../utils/notifications';
 import { apiPost } from '../../utils/apiUtils';
@@ -23,87 +20,74 @@
 
 const AddHeat = () => {
   const navigate = useNavigate();
+  const [loading, setLoading] = useState(false);
   const [error, setError] = useState(null);
-  const [loading, setLoading] = useState(false);
-
-  const handleSave = async (heat) => {
+  
+  // Handle form submission
+  const handleSubmit = async (heat) => {
     debugLog("Saving new heat:", heat);
     try {
       setLoading(true);
       setError(null);
       
-<<<<<<< HEAD
       // Remove any non-schema fields that might cause database errors
       const heatData = { ...heat };
       delete heatData.dog_name;
       delete heatData.dog_info;
       
-      const response = await apiPost('heats', heatData);
+      const response = await apiPost('/heats/', heatData);
       
-      if (response.success) {
-        showSuccess("Heat cycle added successfully!");
-        
-        // Navigate back to heat management
-        setTimeout(() => {
-          navigate('/dashboard/heats');
-        }, 1500);
-      } else {
-        throw new Error(response.error || 'Failed to add heat cycle');
-      }
+      debugLog("Heat creation response:", response);
       
-    } catch (error) {
-      debugError("Error adding heat cycle:", error);
-=======
-      const response = await apiPost('heats', heat);
+      showSuccess("Heat cycle added successfully!");
       
-      if (response.ok) {
-        showSuccess("Heat cycle added successfully!");
-        navigate('/dashboard/heats');
-      } else {
-        throw new Error(response.error || "Failed to add heat cycle");
-      }
+      // Navigate back to heat management
+      navigate('/dashboard/heats');
     } catch (error) {
       debugError("Error adding heat cycle:", error);
       setError(`Failed to add heat cycle: ${error.message}`);
->>>>>>> 6273a182
       showError(`Failed to add heat cycle: ${error.message}`);
     } finally {
       setLoading(false);
     }
   };
-
+  
   return (
     <Container maxWidth="md">
-      <Box sx={{ mt: 3, mb: 4 }}>
-        <Breadcrumbs separator={<NavigateNextIcon fontSize="small" />}>
-          <Link to="/dashboard/heats" style={{ textDecoration: 'none', color: 'inherit' }}>
-            Back to Heats
-          </Link>
-          <Typography color="text.primary">Add Heat Record</Typography>
-        </Breadcrumbs>
-      </Box>
-      
-      <Typography variant="h4" component="h1" gutterBottom>
-        Add New Heat Record
-      </Typography>
-
-      {/* Error Alert */}
-      {error && (
-        <Alert severity="error" sx={{ mb: 3 }}>
-          {error}
-        </Alert>
-      )}
-
-      {/* Form Container */}
-      <Paper sx={{ p: 3, mt: 3 }}>
-        <HeatForm onSave={handleSave} loading={loading} />
+      <Paper elevation={2} sx={{ p: 3, mt: 3 }}>
+        <Box sx={{ display: 'flex', alignItems: 'center', mb: 3 }}>
+          <Button
+            component={Link}
+            to="/dashboard/heats"
+            startIcon={<ArrowBack />}
+            sx={{ mr: 2 }}
+          >
+            Back
+          </Button>
+          <Typography variant="h5">Add New Heat Cycle</Typography>
+        </Box>
+        
+        <Divider sx={{ mb: 3 }} />
+        
+        {error && (
+          <Alert severity="error" sx={{ mb: 3 }}>
+            {error}
+          </Alert>
+        )}
+        
+        <HeatForm 
+          onSubmit={handleSubmit} 
+          isSubmitting={loading}
+          submitButtonText={loading ? "Saving..." : "Save Heat Cycle"}
+          submitButtonIcon={loading ? <CircularProgress size={20} /> : <NavigateNextIcon />}
+        />
       </Paper>
     </Container>
   );
 };
 
 AddHeat.propTypes = {
-  // No props required for this component
+  onSuccess: PropTypes.func
 };
 
 export default AddHeat;
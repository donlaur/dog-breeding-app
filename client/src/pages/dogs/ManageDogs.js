// src/pages/dogs/ManageDogs.js
import React, { useState, useEffect, useRef } from 'react';
import { Link } from 'react-router-dom';
<<<<<<< HEAD
import { debugLog, debugError } from "../../config";
=======
import { API_URL, debugLog, debugError } from "../../config";
import { apiDelete } from "../../utils/apiUtils";
>>>>>>> 6273a182
import { 
  Box,
  Card,
  CardContent,
  Typography,
  Button,
  Chip,
  IconButton,
  CircularProgress,
  Alert,
  Grid,
  Fab,
  Container,
  Paper,
  Avatar,
  Divider
} from '@mui/material';
import {
  Add as AddIcon,
  Edit as EditIcon,
  Delete as DeleteIcon,
  Pets as PetsIcon,
  Female as FemaleIcon,
  Male as MaleIcon
} from '@mui/icons-material';
import { useDog } from '../../context/DogContext';
import DogCard from '../../components/DogCard';
import '../../styles/ManageDogs.css';
import { getPhotoUrl } from '../../utils/photoUtils';
import { showSuccess, showError } from '../../utils/notifications';
import { apiDelete } from '../../utils/apiUtils';
import PropTypes from 'prop-types';

const BREED_NAME = "Pembroke Welsh Corgi";

// Helper function to get the dog's display name
const getDogDisplayName = (dog) => {
  if (!dog) return 'Unknown Dog';
  
  // Try different possible name fields
  for (const prop of Object.keys(dog)) {
    if (
      prop.toLowerCase().includes('name') || 
      prop.toLowerCase() === 'title' ||
      prop.toLowerCase() === 'label'
    ) {
      return dog[prop] || `Dog #${dog.id}`;
    }
  }
  
  // If no name property found, use ID
  return `Dog #${dog.id}`;
};

const ManageDogs = () => {
  const { dogs, loading, error, refreshDogs } = useDog();
  const [filter, setFilter] = useState('all'); // 'all', 'male', 'female'
  const [sortedDogs, setSortedDogs] = useState([]);
  const [deleteLoading, setDeleteLoading] = useState(false);
  const [dogsLoading, setDogsLoading] = useState(false);
  const hasAttemptedLoad = useRef(false);

  // Load dogs on component mount - only once
  useEffect(() => {
    // Only refresh dogs once when the component mounts if no data and we haven't tried loading yet
    if (dogs.length === 0 && !loading && !hasAttemptedLoad.current) {
      hasAttemptedLoad.current = true;
      debugLog('ManageDogs: Initial data load');
      refreshDogs(false, { includeLitters: false }); // Explicitly don't include litters
    }
  }, [dogs.length, loading, refreshDogs]); // Only depends on these values

  // Apply filtering and sorting whenever dogs or filter changes
  useEffect(() => {
    if (!dogs || dogs.length === 0) return;
    
    // First filter by gender
    let filteredDogs = [...dogs];
    if (filter === 'male') {
      filteredDogs = filteredDogs.filter(dog => dog.gender === 'Male');
    } else if (filter === 'female') {
      filteredDogs = filteredDogs.filter(dog => dog.gender === 'Female');
    }
    
    // Then sort alphabetically by call_name
    filteredDogs.sort((a, b) => {
      const nameA = (a.call_name || '').toLowerCase();
      const nameB = (b.call_name || '').toLowerCase();
      return nameA.localeCompare(nameB);
    });
    
    setSortedDogs(filteredDogs);
  }, [dogs, filter]);

  const handleDelete = async (dogId, dogName) => {
    try {
      setDeleteLoading(true);
      
      const response = await apiDelete(`dogs/${dogId}`);
      
<<<<<<< HEAD
      if (response.success) {
        showSuccess(`Successfully deleted dog "${dogName || 'Unknown'}"`);
        refreshDogs();
      } else {
        throw new Error(response.error || 'Failed to delete dog');
=======
      if (response.ok) {
        showSuccess(`Successfully deleted dog "${dogName || 'Unknown'}"`);
        refreshDogs();
      } else {
        throw new Error(response.error || "Failed to delete dog");
>>>>>>> 6273a182
      }
      
    } catch (error) {
      debugError("Error deleting dog:", error);
      showError(`Failed to delete dog: ${error.message}`);
    } finally {
      setDeleteLoading(false);
    }
  };

  // Update the handleRefresh function to prevent rapid clicks
  const handleRefresh = () => {
    // Only allow refresh if not already loading
    if (!loading) {
      refreshDogs();
    }
  };

  if (loading) {
    return (
      <Box display="flex" justifyContent="center" p={4}>
        <CircularProgress />
      </Box>
    );
  }

  if (error) {
    return (
      <Container maxWidth="sm">
        <Alert 
          severity="error" 
          sx={{ mt: 2 }}
          action={
            <Button color="inherit" size="small" onClick={handleRefresh}>
              Retry
            </Button>
          }
        >
          {error}
        </Alert>
      </Container>
    );
  }

  // Empty state
  if (dogs.length === 0) {
    return (
      <Container maxWidth="sm">
        <Paper 
          elevation={0} 
          sx={{ 
            p: 4, 
            mt: 4, 
            textAlign: 'center',
            backgroundColor: 'transparent'
          }}
        >
          <PetsIcon sx={{ fontSize: 60, color: 'primary.main', mb: 2 }} />
          <Typography variant="h5" gutterBottom>
            Add Your First Dog
          </Typography>
          <Typography variant="body1" color="text.secondary" sx={{ mb: 3 }}>
            Start by adding your breeding dogs to track their information, health records, and breeding history.
          </Typography>
          <Button
            component={Link}
            to="/dashboard/dogs/add"
            variant="contained"
            startIcon={<AddIcon />}
            size="large"
          >
            Add Dog
          </Button>
        </Paper>
      </Container>
    );
  }

  return (
    <Container maxWidth="lg">
      <Box sx={{ my: 4 }}>
        <Box sx={{ display: 'flex', justifyContent: 'space-between', alignItems: 'center', mb: 4 }}>
          <Typography variant="h4" component="h1">
            Manage Dogs
          </Typography>
          <Box>
            <Button
              variant="outlined"
              sx={{ mr: 2 }}
              onClick={handleRefresh}
              disabled={loading} // Use the specific loading state
            >
              Refresh
            </Button>
            <Button
              component={Link}
              to="/dashboard/dogs/add"
              variant="contained"
              startIcon={<AddIcon />}
            >
              Add Dog
            </Button>
          </Box>
        </Box>

        {error && (
          <Alert severity="error" sx={{ mb: 3 }}>
            {error}
          </Alert>
        )}

        {loading ? ( // Use the specific loading state
          <Box sx={{ display: 'flex', justifyContent: 'center', p: 3 }}>
            <CircularProgress />
          </Box>
        ) : dogs.length > 0 ? (
          <Grid container spacing={3}>
            {sortedDogs.length > 0 ? (
              sortedDogs.map(dog => (
                <Grid item xs={12} sm={6} md={4} key={dog.id}>
                  <Paper 
                    elevation={0} 
                    sx={{ 
                      p: 2, 
                      borderRadius: 2,
                      border: '1px solid #e0e0e0',
                      height: '100%',
                      display: 'flex',
                      flexDirection: 'column',
                      transition: 'transform 0.2s',
                      '&:hover': {
                        transform: 'translateY(-4px)',
                        boxShadow: '0 6px 12px rgba(0,0,0,0.1)'
                      }
                    }}
                  >
                    <Link 
                      to={`/dashboard/dogs/${dog.id}`} 
                      style={{ textDecoration: 'none', color: 'inherit', display: 'flex', flexDirection: 'column', height: '100%' }}
                    >
                      <Box 
                        sx={{ 
                          height: 250, 
                          overflow: 'hidden',
                          borderRadius: 1,
                          mb: 2,
                          display: 'flex',
                          justifyContent: 'center',
                          alignItems: 'center',
                          bgcolor: '#f5f5f5'
                        }}
                      >
                        {dog.cover_photo ? (
                          <img 
                            src={getPhotoUrl(dog.cover_photo)} 
                            alt={dog.call_name} 
                            style={{ 
                              width: '100%', 
                              height: '100%', 
                              objectFit: 'cover' 
                            }} 
                          />
                        ) : (
                          <Box 
                            sx={{ 
                              display: 'flex', 
                              justifyContent: 'center', 
                              alignItems: 'center',
                              height: '100%',
                              width: '100%'
                            }}
                          >
                            <Typography 
                              variant="h1" 
                              component="div" 
                              sx={{ color: '#bdbdbd' }}
                            >
                              🐕
                            </Typography>
                          </Box>
                        )}
                      </Box>
                      
                      <Typography 
                        variant="h6" 
                        sx={{ textDecoration: 'none', color: 'inherit' }}
                      >
                        {getDogDisplayName(dog)}
                      </Typography>
                      
                      <Typography variant="body2" align="center" sx={{ flexGrow: 1 }}>
                        {dog.registered_name}
                      </Typography>
                      
                      <Box sx={{ display: 'flex', justifyContent: 'space-between', mt: 2 }}>
                        <Typography variant="body2">{dog.gender}</Typography>
                        <Typography 
                          variant="body2"
                          sx={{
                            bgcolor: dog.status === 'Active' ? '#e8f5e9' : '#ffebee',
                            color: dog.status === 'Active' ? '#2e7d32' : '#c62828',
                            px: 1,
                            py: 0.5,
                            borderRadius: 1
                          }}
                        >
                          {dog.status}
                        </Typography>
                      </Box>
                    </Link>
                  </Paper>
                </Grid>
              ))
            ) : (
              <Box sx={{ width: '100%', textAlign: 'center', py: 4 }}>
                <Typography>
                  No dogs found. Add your first dog to get started!
                </Typography>
              </Box>
            )}
          </Grid>
        ) : (
          <Box sx={{ textAlign: 'center', py: 4 }}>
            <Typography color="error">Error: {error}</Typography>
          </Box>
        )}
      </Box>
    </Container>
  );
};

ManageDogs.propTypes = {
  // Add prop types here
};

export default ManageDogs;<|MERGE_RESOLUTION|>--- conflicted
+++ resolved
@@ -1,358 +1,450 @@
 // src/pages/dogs/ManageDogs.js
 import React, { useState, useEffect, useRef } from 'react';
 import { Link } from 'react-router-dom';
-<<<<<<< HEAD
 import { debugLog, debugError } from "../../config";
-=======
-import { API_URL, debugLog, debugError } from "../../config";
-import { apiDelete } from "../../utils/apiUtils";
->>>>>>> 6273a182
+import { apiGet, apiDelete } from "../../utils/apiUtils";
 import { 
   Box,
   Card,
   CardContent,
+  CardMedia,
+  Button,
   Typography,
-  Button,
+  Grid,
   Chip,
   IconButton,
+  Dialog,
+  DialogActions,
+  DialogContent,
+  DialogContentText,
+  DialogTitle,
   CircularProgress,
-  Alert,
-  Grid,
-  Fab,
-  Container,
-  Paper,
-  Avatar,
-  Divider
+  TextField,
+  InputAdornment
 } from '@mui/material';
-import {
-  Add as AddIcon,
+import { 
   Edit as EditIcon,
   Delete as DeleteIcon,
-  Pets as PetsIcon,
-  Female as FemaleIcon,
-  Male as MaleIcon
+  FilterList as FilterIcon,
+  Search as SearchIcon,
+  Clear as ClearIcon
 } from '@mui/icons-material';
-import { useDog } from '../../context/DogContext';
-import DogCard from '../../components/DogCard';
-import '../../styles/ManageDogs.css';
-import { getPhotoUrl } from '../../utils/photoUtils';
-import { showSuccess, showError } from '../../utils/notifications';
-import { apiDelete } from '../../utils/apiUtils';
-import PropTypes from 'prop-types';
 
-const BREED_NAME = "Pembroke Welsh Corgi";
-
-// Helper function to get the dog's display name
-const getDogDisplayName = (dog) => {
-  if (!dog) return 'Unknown Dog';
-  
-  // Try different possible name fields
-  for (const prop of Object.keys(dog)) {
-    if (
-      prop.toLowerCase().includes('name') || 
-      prop.toLowerCase() === 'title' ||
-      prop.toLowerCase() === 'label'
-    ) {
-      return dog[prop] || `Dog #${dog.id}`;
-    }
-  }
-  
-  // If no name property found, use ID
-  return `Dog #${dog.id}`;
-};
+import DashboardLayout from '../../components/layout/DashboardLayout';
+import { showError, showSuccess } from '../../utils/notifications';
+import { getGenderDisplay, getImageUrl } from '../../utils/imageUtils';
+import { formatAdultAge } from '../../utils/ageUtils';
+import ConfirmationDialog from '../../components/ConfirmationDialog';
 
 const ManageDogs = () => {
-  const { dogs, loading, error, refreshDogs } = useDog();
-  const [filter, setFilter] = useState('all'); // 'all', 'male', 'female'
-  const [sortedDogs, setSortedDogs] = useState([]);
-  const [deleteLoading, setDeleteLoading] = useState(false);
-  const [dogsLoading, setDogsLoading] = useState(false);
-  const hasAttemptedLoad = useRef(false);
-
-  // Load dogs on component mount - only once
+  const [dogs, setDogs] = useState([]);
+  const [loading, setLoading] = useState(true);
+  const [error, setError] = useState(null);
+  const [deleteDialogOpen, setDeleteDialogOpen] = useState(false);
+  const [dogToDelete, setDogToDelete] = useState(null);
+  const [searchTerm, setSearchTerm] = useState('');
+  const [filterDialogOpen, setFilterDialogOpen] = useState(false);
+  const [filters, setFilters] = useState({
+    breed: '',
+    gender: '',
+    ageMin: '',
+    ageMax: '',
+    status: ''
+  });
+  
+  // Reference to search input for focusing
+  const searchInputRef = useRef(null);
+  
+  // Load dogs on component mount
   useEffect(() => {
-    // Only refresh dogs once when the component mounts if no data and we haven't tried loading yet
-    if (dogs.length === 0 && !loading && !hasAttemptedLoad.current) {
-      hasAttemptedLoad.current = true;
-      debugLog('ManageDogs: Initial data load');
-      refreshDogs(false, { includeLitters: false }); // Explicitly don't include litters
-    }
-  }, [dogs.length, loading, refreshDogs]); // Only depends on these values
-
-  // Apply filtering and sorting whenever dogs or filter changes
-  useEffect(() => {
-    if (!dogs || dogs.length === 0) return;
-    
-    // First filter by gender
-    let filteredDogs = [...dogs];
-    if (filter === 'male') {
-      filteredDogs = filteredDogs.filter(dog => dog.gender === 'Male');
-    } else if (filter === 'female') {
-      filteredDogs = filteredDogs.filter(dog => dog.gender === 'Female');
-    }
-    
-    // Then sort alphabetically by call_name
-    filteredDogs.sort((a, b) => {
-      const nameA = (a.call_name || '').toLowerCase();
-      const nameB = (b.call_name || '').toLowerCase();
-      return nameA.localeCompare(nameB);
-    });
-    
-    setSortedDogs(filteredDogs);
-  }, [dogs, filter]);
-
-  const handleDelete = async (dogId, dogName) => {
+    fetchDogs();
+  }, []);
+  
+  // Fetch dogs from API
+  const fetchDogs = async () => {
+    setLoading(true);
+    setError(null);
+    
     try {
-      setDeleteLoading(true);
+      const data = await apiGet('/dogs');
+      debugLog('Dogs fetched:', data);
+      setDogs(data || []);
+    } catch (err) {
+      debugError('Error fetching dogs:', err);
+      setError(err.message || 'An error occurred while fetching dogs');
+    } finally {
+      setLoading(false);
+    }
+  };
+  
+  // Function to refresh dogs list
+  const refreshDogs = () => {
+    fetchDogs();
+  };
+  
+  // Handle opening delete confirmation dialog
+  const handleDeleteClick = (dog) => {
+    setDogToDelete(dog);
+    setDeleteDialogOpen(true);
+  };
+  
+  // Close delete dialog without deleting
+  const handleDeleteCancel = () => {
+    setDeleteDialogOpen(false);
+    setDogToDelete(null);
+  };
+  
+  // Confirm and process dog deletion
+  const handleDeleteConfirm = async () => {
+    if (!dogToDelete) {
+      setDeleteDialogOpen(false);
+      return;
+    }
+    
+    const dogId = dogToDelete.id;
+    const dogName = dogToDelete.name;
+    
+    setDeleteDialogOpen(false);
+    setDogToDelete(null);
+    
+    try {
+      debugLog(`Deleting dog with ID: ${dogId}`);
       
-      const response = await apiDelete(`dogs/${dogId}`);
+      const response = await apiDelete(`/dogs/${dogId}`);
       
-<<<<<<< HEAD
-      if (response.success) {
-        showSuccess(`Successfully deleted dog "${dogName || 'Unknown'}"`);
-        refreshDogs();
-      } else {
-        throw new Error(response.error || 'Failed to delete dog');
-=======
-      if (response.ok) {
-        showSuccess(`Successfully deleted dog "${dogName || 'Unknown'}"`);
-        refreshDogs();
-      } else {
-        throw new Error(response.error || "Failed to delete dog");
->>>>>>> 6273a182
-      }
+      showSuccess(`Successfully deleted dog "${dogName || 'Unknown'}"`);
+      refreshDogs();
       
     } catch (error) {
-      debugError("Error deleting dog:", error);
-      showError(`Failed to delete dog: ${error.message}`);
-    } finally {
-      setDeleteLoading(false);
-    }
-  };
-
-  // Update the handleRefresh function to prevent rapid clicks
-  const handleRefresh = () => {
-    // Only allow refresh if not already loading
-    if (!loading) {
-      refreshDogs();
-    }
-  };
-
-  if (loading) {
-    return (
-      <Box display="flex" justifyContent="center" p={4}>
-        <CircularProgress />
-      </Box>
-    );
-  }
-
-  if (error) {
-    return (
-      <Container maxWidth="sm">
-        <Alert 
-          severity="error" 
-          sx={{ mt: 2 }}
-          action={
-            <Button color="inherit" size="small" onClick={handleRefresh}>
-              Retry
-            </Button>
-          }
-        >
-          {error}
-        </Alert>
-      </Container>
-    );
-  }
-
-  // Empty state
-  if (dogs.length === 0) {
-    return (
-      <Container maxWidth="sm">
-        <Paper 
-          elevation={0} 
-          sx={{ 
-            p: 4, 
-            mt: 4, 
-            textAlign: 'center',
-            backgroundColor: 'transparent'
-          }}
-        >
-          <PetsIcon sx={{ fontSize: 60, color: 'primary.main', mb: 2 }} />
-          <Typography variant="h5" gutterBottom>
-            Add Your First Dog
-          </Typography>
-          <Typography variant="body1" color="text.secondary" sx={{ mb: 3 }}>
-            Start by adding your breeding dogs to track their information, health records, and breeding history.
-          </Typography>
-          <Button
-            component={Link}
-            to="/dashboard/dogs/add"
-            variant="contained"
-            startIcon={<AddIcon />}
-            size="large"
+      debugError('Error deleting dog:', error);
+      showError(`Failed to delete dog: ${error.message || 'Unknown error'}`);
+    }
+  };
+  
+  // Handle search input changes
+  const handleSearchChange = (event) => {
+    setSearchTerm(event.target.value);
+  };
+  
+  // Clear search field
+  const handleClearSearch = () => {
+    setSearchTerm('');
+    if (searchInputRef.current) {
+      searchInputRef.current.focus();
+    }
+  };
+  
+  // Handle filter changes
+  const handleFilterChange = (e) => {
+    const { name, value } = e.target;
+    setFilters(prev => ({
+      ...prev,
+      [name]: value
+    }));
+  };
+  
+  // Apply filters
+  const applyFilters = () => {
+    setFilterDialogOpen(false);
+    // The actual filtering is done in the filtered dogs computation
+  };
+  
+  // Reset filters
+  const resetFilters = () => {
+    setFilters({
+      breed: '',
+      gender: '',
+      ageMin: '',
+      ageMax: '',
+      status: ''
+    });
+  };
+  
+  // Compute filtered dogs based on search term and filters
+  const filteredDogs = dogs.filter(dog => {
+    // Search term filtering
+    if (searchTerm && !dog.name.toLowerCase().includes(searchTerm.toLowerCase())) {
+      return false;
+    }
+    
+    // Breed filtering
+    if (filters.breed && dog.breed_name !== filters.breed) {
+      return false;
+    }
+    
+    // Gender filtering
+    if (filters.gender && dog.gender !== filters.gender) {
+      return false;
+    }
+    
+    // Age filtering
+    const ageInYears = dog.age_years || 0;
+    if (filters.ageMin && ageInYears < parseInt(filters.ageMin)) {
+      return false;
+    }
+    if (filters.ageMax && ageInYears > parseInt(filters.ageMax)) {
+      return false;
+    }
+    
+    // Status filtering
+    if (filters.status && dog.status !== filters.status) {
+      return false;
+    }
+    
+    return true;
+  });
+  
+  // Determine if any filters are active
+  const filtersActive = Object.values(filters).some(value => value !== '');
+  
+  return (
+    <DashboardLayout>
+      <Box sx={{ flexGrow: 1, p: 2 }}>
+        <Typography variant="h4" gutterBottom component="div">
+          Manage Dogs
+        </Typography>
+        
+        {/* Search and Filter Bar */}
+        <Box sx={{ display: 'flex', mb: 3, alignItems: 'center' }}>
+          <TextField 
+            placeholder="Search dogs..."
+            variant="outlined"
+            size="small"
+            inputRef={searchInputRef}
+            value={searchTerm}
+            onChange={handleSearchChange}
+            InputProps={{
+              startAdornment: (
+                <InputAdornment position="start">
+                  <SearchIcon />
+                </InputAdornment>
+              ),
+              endAdornment: searchTerm && (
+                <InputAdornment position="end">
+                  <IconButton
+                    aria-label="clear search"
+                    onClick={handleClearSearch}
+                    edge="end"
+                    size="small"
+                  >
+                    <ClearIcon />
+                  </IconButton>
+                </InputAdornment>
+              )
+            }}
+            sx={{ mr: 2, flexGrow: 1 }}
+          />
+          
+          <Button 
+            variant="outlined" 
+            startIcon={<FilterIcon />}
+            onClick={() => setFilterDialogOpen(true)}
+            color={filtersActive ? "primary" : "inherit"}
+          >
+            {filtersActive ? "Filters Active" : "Filter"}
+          </Button>
+          
+          <Button 
+            component={Link} 
+            to="/dashboard/dogs/add" 
+            variant="contained" 
+            sx={{ ml: 2 }}
           >
             Add Dog
           </Button>
-        </Paper>
-      </Container>
-    );
-  }
-
-  return (
-    <Container maxWidth="lg">
-      <Box sx={{ my: 4 }}>
-        <Box sx={{ display: 'flex', justifyContent: 'space-between', alignItems: 'center', mb: 4 }}>
-          <Typography variant="h4" component="h1">
-            Manage Dogs
-          </Typography>
-          <Box>
-            <Button
-              variant="outlined"
-              sx={{ mr: 2 }}
-              onClick={handleRefresh}
-              disabled={loading} // Use the specific loading state
-            >
-              Refresh
-            </Button>
-            <Button
-              component={Link}
-              to="/dashboard/dogs/add"
-              variant="contained"
-              startIcon={<AddIcon />}
-            >
-              Add Dog
-            </Button>
-          </Box>
         </Box>
-
-        {error && (
-          <Alert severity="error" sx={{ mb: 3 }}>
-            {error}
-          </Alert>
-        )}
-
-        {loading ? ( // Use the specific loading state
-          <Box sx={{ display: 'flex', justifyContent: 'center', p: 3 }}>
+        
+        {loading ? (
+          <Box sx={{ display: 'flex', justifyContent: 'center', mt: 4 }}>
             <CircularProgress />
           </Box>
-        ) : dogs.length > 0 ? (
+        ) : error ? (
+          <Typography color="error">{error}</Typography>
+        ) : filteredDogs.length === 0 ? (
+          <Typography>
+            {dogs.length === 0 
+              ? "No dogs found. Add your first dog!"
+              : "No dogs match your search criteria. Try adjusting your filters."}
+          </Typography>
+        ) : (
           <Grid container spacing={3}>
-            {sortedDogs.length > 0 ? (
-              sortedDogs.map(dog => (
-                <Grid item xs={12} sm={6} md={4} key={dog.id}>
-                  <Paper 
-                    elevation={0} 
-                    sx={{ 
-                      p: 2, 
-                      borderRadius: 2,
-                      border: '1px solid #e0e0e0',
-                      height: '100%',
-                      display: 'flex',
-                      flexDirection: 'column',
-                      transition: 'transform 0.2s',
-                      '&:hover': {
-                        transform: 'translateY(-4px)',
-                        boxShadow: '0 6px 12px rgba(0,0,0,0.1)'
-                      }
+            {filteredDogs.map(dog => (
+              <Grid item xs={12} sm={6} md={4} key={dog.id}>
+                <Card>
+                  <CardMedia
+                    component="img"
+                    height="140"
+                    image={getImageUrl(dog.image_url, "dog")}
+                    alt={dog.name}
+                  />
+                  <CardContent>
+                    <Box sx={{ display: 'flex', justifyContent: 'space-between', alignItems: 'flex-start' }}>
+                      <Typography gutterBottom variant="h6" component="div">
+                        {dog.name}
+                      </Typography>
+                      <Box>
+                        <IconButton 
+                          component={Link} 
+                          to={`/dashboard/dogs/edit/${dog.id}`}
+                          aria-label="edit"
+                          size="small"
+                        >
+                          <EditIcon fontSize="small" />
+                        </IconButton>
+                        <IconButton 
+                          aria-label="delete"
+                          onClick={() => handleDeleteClick(dog)}
+                          size="small"
+                        >
+                          <DeleteIcon fontSize="small" />
+                        </IconButton>
+                      </Box>
+                    </Box>
+                    
+                    <Typography variant="body2" color="text.secondary">
+                      Breed: {dog.breed_name || 'Unknown'}
+                    </Typography>
+                    <Typography variant="body2" color="text.secondary">
+                      Age: {formatAdultAge(dog.age_years, dog.date_of_birth)}
+                    </Typography>
+                    <Typography variant="body2" color="text.secondary">
+                      Gender: {getGenderDisplay(dog.gender)}
+                    </Typography>
+                    
+                    <Box sx={{ mt: 1 }}>
+                      <Chip 
+                        label={dog.status || 'Active'} 
+                        size="small" 
+                        color={dog.status === 'Retired' ? 'secondary' : 'primary'} 
+                      />
+                    </Box>
+                  </CardContent>
+                </Card>
+              </Grid>
+            ))}
+          </Grid>
+        )}
+        
+        {/* Delete Confirmation Dialog */}
+        <ConfirmationDialog
+          open={deleteDialogOpen}
+          title="Confirm Delete"
+          message={`Are you sure you want to delete ${dogToDelete?.name}? This action cannot be undone.`}
+          confirmText="Delete"
+          cancelText="Cancel"
+          onConfirm={handleDeleteConfirm}
+          onCancel={handleDeleteCancel}
+          confirmButtonColor="error"
+        />
+        
+        {/* Filter Dialog */}
+        <Dialog 
+          open={filterDialogOpen} 
+          onClose={() => setFilterDialogOpen(false)}
+          maxWidth="sm"
+          fullWidth
+        >
+          <DialogTitle>Filter Dogs</DialogTitle>
+          <DialogContent>
+            <DialogContentText>
+              Set filters to narrow down your dog list.
+            </DialogContentText>
+            <Box component="form" sx={{ mt: 2 }}>
+              <Grid container spacing={2}>
+                <Grid item xs={12} sm={6}>
+                  <TextField
+                    label="Breed"
+                    name="breed"
+                    value={filters.breed}
+                    onChange={handleFilterChange}
+                    fullWidth
+                    select
+                    SelectProps={{
+                      native: true,
                     }}
                   >
-                    <Link 
-                      to={`/dashboard/dogs/${dog.id}`} 
-                      style={{ textDecoration: 'none', color: 'inherit', display: 'flex', flexDirection: 'column', height: '100%' }}
-                    >
-                      <Box 
-                        sx={{ 
-                          height: 250, 
-                          overflow: 'hidden',
-                          borderRadius: 1,
-                          mb: 2,
-                          display: 'flex',
-                          justifyContent: 'center',
-                          alignItems: 'center',
-                          bgcolor: '#f5f5f5'
-                        }}
-                      >
-                        {dog.cover_photo ? (
-                          <img 
-                            src={getPhotoUrl(dog.cover_photo)} 
-                            alt={dog.call_name} 
-                            style={{ 
-                              width: '100%', 
-                              height: '100%', 
-                              objectFit: 'cover' 
-                            }} 
-                          />
-                        ) : (
-                          <Box 
-                            sx={{ 
-                              display: 'flex', 
-                              justifyContent: 'center', 
-                              alignItems: 'center',
-                              height: '100%',
-                              width: '100%'
-                            }}
-                          >
-                            <Typography 
-                              variant="h1" 
-                              component="div" 
-                              sx={{ color: '#bdbdbd' }}
-                            >
-                              🐕
-                            </Typography>
-                          </Box>
-                        )}
-                      </Box>
-                      
-                      <Typography 
-                        variant="h6" 
-                        sx={{ textDecoration: 'none', color: 'inherit' }}
-                      >
-                        {getDogDisplayName(dog)}
-                      </Typography>
-                      
-                      <Typography variant="body2" align="center" sx={{ flexGrow: 1 }}>
-                        {dog.registered_name}
-                      </Typography>
-                      
-                      <Box sx={{ display: 'flex', justifyContent: 'space-between', mt: 2 }}>
-                        <Typography variant="body2">{dog.gender}</Typography>
-                        <Typography 
-                          variant="body2"
-                          sx={{
-                            bgcolor: dog.status === 'Active' ? '#e8f5e9' : '#ffebee',
-                            color: dog.status === 'Active' ? '#2e7d32' : '#c62828',
-                            px: 1,
-                            py: 0.5,
-                            borderRadius: 1
-                          }}
-                        >
-                          {dog.status}
-                        </Typography>
-                      </Box>
-                    </Link>
-                  </Paper>
+                    <option value=""></option>
+                    {/* This would ideally use a distinct list of breeds from the dog list */}
+                    {Array.from(new Set(dogs.map(dog => dog.breed_name))).sort().map(breed => (
+                      <option key={breed} value={breed}>{breed}</option>
+                    ))}
+                  </TextField>
                 </Grid>
-              ))
-            ) : (
-              <Box sx={{ width: '100%', textAlign: 'center', py: 4 }}>
-                <Typography>
-                  No dogs found. Add your first dog to get started!
-                </Typography>
-              </Box>
-            )}
-          </Grid>
-        ) : (
-          <Box sx={{ textAlign: 'center', py: 4 }}>
-            <Typography color="error">Error: {error}</Typography>
-          </Box>
-        )}
+                <Grid item xs={12} sm={6}>
+                  <TextField
+                    label="Gender"
+                    name="gender"
+                    value={filters.gender}
+                    onChange={handleFilterChange}
+                    fullWidth
+                    select
+                    SelectProps={{
+                      native: true,
+                    }}
+                  >
+                    <option value=""></option>
+                    <option value="male">Male</option>
+                    <option value="female">Female</option>
+                  </TextField>
+                </Grid>
+                <Grid item xs={12} sm={6}>
+                  <TextField
+                    label="Minimum Age (years)"
+                    name="ageMin"
+                    type="number"
+                    value={filters.ageMin}
+                    onChange={handleFilterChange}
+                    fullWidth
+                    inputProps={{ min: 0 }}
+                  />
+                </Grid>
+                <Grid item xs={12} sm={6}>
+                  <TextField
+                    label="Maximum Age (years)"
+                    name="ageMax"
+                    type="number"
+                    value={filters.ageMax}
+                    onChange={handleFilterChange}
+                    fullWidth
+                    inputProps={{ min: 0 }}
+                  />
+                </Grid>
+                <Grid item xs={12}>
+                  <TextField
+                    label="Status"
+                    name="status"
+                    value={filters.status}
+                    onChange={handleFilterChange}
+                    fullWidth
+                    select
+                    SelectProps={{
+                      native: true,
+                    }}
+                  >
+                    <option value=""></option>
+                    <option value="Active">Active</option>
+                    <option value="Retired">Retired</option>
+                    <option value="Deceased">Deceased</option>
+                  </TextField>
+                </Grid>
+              </Grid>
+            </Box>
+          </DialogContent>
+          <DialogActions>
+            <Button onClick={resetFilters} color="secondary">
+              Reset Filters
+            </Button>
+            <Button onClick={() => setFilterDialogOpen(false)}>
+              Cancel
+            </Button>
+            <Button onClick={applyFilters} variant="contained">
+              Apply Filters
+            </Button>
+          </DialogActions>
+        </Dialog>
       </Box>
-    </Container>
+    </DashboardLayout>
   );
 };
 
-ManageDogs.propTypes = {
-  // Add prop types here
-};
-
 export default ManageDogs;
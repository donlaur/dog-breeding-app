--- conflicted
+++ resolved
@@ -1,74 +1,68 @@
 import React, { useState, useEffect } from 'react';
 import {
-  Container, Box, Typography, Paper, Table, TableBody,
-  TableCell, TableContainer, TableHead, TableRow, Chip,
-  Button, CircularProgress, Tabs, Tab, IconButton,
-  Dialog, DialogTitle, DialogContent, DialogActions,
-  TextField, Select, MenuItem, FormControl, InputLabel,
-  Accordion, AccordionSummary, AccordionDetails, Divider
+  Box,
+  Typography,
+  Button,
+  Table,
+  TableBody,
+  TableCell,
+  TableContainer,
+  TableHead,
+  TableRow,
+  Paper,
+  Chip,
+  Dialog,
+  DialogTitle,
+  DialogContent,
+  DialogActions,
+  FormControl,
+  Select,
+  MenuItem,
+  CircularProgress
 } from '@mui/material';
-import ExpandMoreIcon from '@mui/icons-material/ExpandMore';
-import VisibilityIcon from '@mui/icons-material/Visibility';
-import EditIcon from '@mui/icons-material/Edit';
 import DeleteIcon from '@mui/icons-material/Delete';
 import AddIcon from '@mui/icons-material/Add';
 import { Link } from 'react-router-dom';
 import { format } from 'date-fns';
-<<<<<<< HEAD
-import { apiGet, apiPut } from '../../utils/apiUtils';
-import { debugLog, debugError } from '../../config';
-import { showSuccess, showError } from '../../utils/notifications';
-=======
 import { debugLog, debugError } from '../../config';
 import { apiGet, apiPost, apiPut, apiDelete } from '../../utils/apiUtils';
->>>>>>> 6273a182
+import { showSuccess, showError } from '../../utils/notifications';
 
 // Status chip colors
 const statusColors = {
-  pending: 'warning',
+  new: 'primary',
+  reviewing: 'secondary',
   approved: 'success',
   rejected: 'error',
-  waitlist: 'info'
+  pending: 'warning'
 };
 
 const ApplicationsList = () => {
   const [applications, setApplications] = useState([]);
   const [forms, setForms] = useState([]);
   const [loading, setLoading] = useState(true);
-  const [statusFilter, setStatusFilter] = useState('all');
-  const [formFilter, setFormFilter] = useState('all');
+  
+  // Dialog state
+  const [dialogOpen, setDialogOpen] = useState(false);
   const [selectedApplication, setSelectedApplication] = useState(null);
-  const [dialogOpen, setDialogOpen] = useState(false);
   const [statusUpdateValue, setStatusUpdateValue] = useState('');
   
+  // Load applications on mount
   useEffect(() => {
     const fetchApplications = async () => {
       try {
         // Get forms first
-        const formsResponse = await apiGet('application-forms');
-<<<<<<< HEAD
-        if (formsResponse.success) {
-=======
-        if (formsResponse.ok) {
->>>>>>> 6273a182
-          setForms(formsResponse.data);
-        }
+        const formsResponse = await apiGet('/application-forms/');
+        debugLog('Fetched application forms:', formsResponse);
+        setForms(formsResponse);
         
         // Then get submissions
-        const submissionsResponse = await apiGet('form-submissions');
-<<<<<<< HEAD
-        if (submissionsResponse.success) {
-=======
-        if (submissionsResponse.ok) {
->>>>>>> 6273a182
-          setApplications(submissionsResponse.data);
-        }
+        const submissionsResponse = await apiGet('/form-submissions/');
+        debugLog('Fetched form submissions:', submissionsResponse);
+        setApplications(submissionsResponse);
       } catch (error) {
         debugError('Error fetching applications:', error);
-<<<<<<< HEAD
         showError('Failed to load applications');
-=======
->>>>>>> 6273a182
       } finally {
         setLoading(false);
       }
@@ -77,204 +71,155 @@
     fetchApplications();
   }, []);
   
+  // View application details
   const handleViewApplication = async (applicationId) => {
     try {
-      const response = await apiGet(`form-submissions/${applicationId}`);
-<<<<<<< HEAD
-      if (response.success) {
-=======
-      if (response.ok) {
->>>>>>> 6273a182
-        setSelectedApplication(response.data);
-        setDialogOpen(true);
-        setStatusUpdateValue(response.data.status);
-      }
+      const response = await apiGet(`/form-submissions/${applicationId}`);
+      debugLog('Fetched application details:', response);
+      
+      setSelectedApplication(response);
+      setDialogOpen(true);
+      setStatusUpdateValue(response.status);
     } catch (error) {
       debugError('Error fetching application details:', error);
-<<<<<<< HEAD
       showError('Failed to load application details');
-=======
->>>>>>> 6273a182
     }
   };
   
+  // Close application dialog
   const handleCloseDialog = () => {
     setDialogOpen(false);
-    setSelectedApplication(null);
-  };
-  
+  };
+  
+  // Update application status
   const handleUpdateStatus = async () => {
     try {
-      const response = await apiPut(`form-submissions/${selectedApplication.id}/status`, {
+      const response = await apiPut(`/form-submissions/${selectedApplication.id}`, {
         status: statusUpdateValue
       });
       
-<<<<<<< HEAD
-      if (response.success) {
-=======
-      if (response.ok) {
->>>>>>> 6273a182
-        // Update the application in the list
-        setApplications(prevApps => 
-          prevApps.map(app => 
-            app.id === selectedApplication.id 
-              ? { ...app, status: statusUpdateValue } 
-              : app
-          )
-        );
-        
-        // Update the selected application
-        setSelectedApplication(prev => ({
-          ...prev,
-          status: statusUpdateValue
-        }));
-        
-        showSuccess('Application status updated successfully');
-      }
+      debugLog('Updated application status:', response);
+      
+      // Update the application in the list
+      setApplications(prevApps => 
+        prevApps.map(app => 
+          app.id === selectedApplication.id 
+            ? { ...app, status: statusUpdateValue } 
+            : app
+        )
+      );
+      
+      // Update the selected application
+      setSelectedApplication(prev => ({
+        ...prev,
+        status: statusUpdateValue
+      }));
+      
+      showSuccess('Application status updated successfully');
     } catch (error) {
-<<<<<<< HEAD
       debugError('Error updating application status:', error);
       showError('Failed to update application status');
-=======
-      debugError('Error updating status:', error);
->>>>>>> 6273a182
     }
   };
   
-  // Apply filters
-  const filteredApplications = applications.filter(app => {
-    const matchesStatus = statusFilter === 'all' || app.status === statusFilter;
-    const matchesForm = formFilter === 'all' || app.form_id === formFilter;
-    return matchesStatus && matchesForm;
-  });
-  
-  // Find form name by ID
+  // Format date for display
+  const formatDate = (dateString) => {
+    if (!dateString) return 'N/A';
+    try {
+      return format(new Date(dateString), 'MMM d, yyyy');
+    } catch (error) {
+      return dateString;
+    }
+  };
+  
+  // Get form name by ID
   const getFormName = (formId) => {
     const form = forms.find(f => f.id === formId);
-    return form ? form.name : 'Unknown Form';
-  };
-  
-  // Format date string
-  const formatDate = (dateString) => {
-    try {
-      return format(new Date(dateString), 'MMM d, yyyy h:mm a');
-    } catch (e) {
-      return dateString;
-    }
-  };
-  
+    return form ? form.name : `Form #${formId}`;
+  };
+  
+  // Render loading state
   if (loading) {
     return (
-      <Container>
-        <Box display="flex" justifyContent="center" alignItems="center" height="50vh">
-          <CircularProgress />
-        </Box>
-      </Container>
+      <Box sx={{ display: 'flex', justifyContent: 'center', p: 3 }}>
+        <CircularProgress />
+      </Box>
     );
   }
   
   return (
-    <Container maxWidth="lg">
-      <Box display="flex" justifyContent="space-between" alignItems="center" mb={3}>
-        <Typography variant="h4">Application Submissions</Typography>
-        <Button 
-          variant="contained" 
-          color="primary" 
+    <Box sx={{ p: 3 }}>
+      <Box sx={{ display: 'flex', justifyContent: 'space-between', mb: 3 }}>
+        <Typography variant="h4">Applications</Typography>
+        <Button
+          component={Link}
+          to="/applications/forms"
+          variant="contained"
+          color="primary"
           startIcon={<AddIcon />}
-          component={Link}
-          to="/applications/forms/new"
         >
-          Create New Form
+          Manage Forms
         </Button>
       </Box>
       
-      <Paper sx={{ p: 2, mb: 3 }}>
-        <Box display="flex" flexWrap="wrap" gap={2}>
-          <FormControl sx={{ minWidth: 150 }}>
-            <InputLabel id="status-filter-label">Status</InputLabel>
-            <Select
-              labelId="status-filter-label"
-              value={statusFilter}
-              label="Status"
-              onChange={(e) => setStatusFilter(e.target.value)}
-            >
-              <MenuItem value="all">All Statuses</MenuItem>
-              <MenuItem value="pending">Pending</MenuItem>
-              <MenuItem value="approved">Approved</MenuItem>
-              <MenuItem value="rejected">Rejected</MenuItem>
-              <MenuItem value="waitlist">Waitlist</MenuItem>
-            </Select>
-          </FormControl>
-          
-          <FormControl sx={{ minWidth: 200 }}>
-            <InputLabel id="form-filter-label">Form</InputLabel>
-            <Select
-              labelId="form-filter-label"
-              value={formFilter}
-              label="Form"
-              onChange={(e) => setFormFilter(e.target.value)}
-            >
-              <MenuItem value="all">All Forms</MenuItem>
-              {forms.map(form => (
-                <MenuItem key={form.id} value={form.id}>
-                  {form.name}
-                </MenuItem>
-              ))}
-            </Select>
-          </FormControl>
-        </Box>
-      </Paper>
-      
-      {filteredApplications.length > 0 ? (
+      {applications.length === 0 ? (
+        <Paper sx={{ p: 3, textAlign: 'center' }}>
+          <Typography variant="body1" gutterBottom>
+            No applications have been submitted yet.
+          </Typography>
+          <Button
+            component={Link}
+            to="/applications/forms"
+            variant="outlined"
+            sx={{ mt: 2 }}
+            startIcon={<AddIcon />}
+          >
+            Create Application Form
+          </Button>
+        </Paper>
+      ) : (
         <TableContainer component={Paper}>
           <Table>
             <TableHead>
               <TableRow>
                 <TableCell>Applicant</TableCell>
                 <TableCell>Form</TableCell>
+                <TableCell>Submitted Date</TableCell>
                 <TableCell>Status</TableCell>
-                <TableCell>Submitted</TableCell>
                 <TableCell>Actions</TableCell>
               </TableRow>
             </TableHead>
             <TableBody>
-              {filteredApplications.map((application) => (
+              {applications.map((application) => (
                 <TableRow key={application.id}>
                   <TableCell>
-                    <Typography variant="body1">{application.applicant_name}</Typography>
-                    <Typography variant="body2" color="text.secondary">{application.applicant_email}</Typography>
+                    {application.applicant_name || 'Anonymous'}
                   </TableCell>
                   <TableCell>{getFormName(application.form_id)}</TableCell>
+                  <TableCell>{formatDate(application.submission_date)}</TableCell>
                   <TableCell>
                     <Chip 
-                      label={application.status.charAt(0).toUpperCase() + application.status.slice(1)} 
+                      label={application.status} 
                       color={statusColors[application.status] || 'default'}
                       size="small"
                     />
                   </TableCell>
-                  <TableCell>{formatDate(application.created_at)}</TableCell>
                   <TableCell>
-                    <IconButton 
+                    <Button 
                       size="small" 
-                      color="primary"
                       onClick={() => handleViewApplication(application.id)}
                     >
-                      <VisibilityIcon />
-                    </IconButton>
+                      View
+                    </Button>
                   </TableCell>
                 </TableRow>
               ))}
             </TableBody>
           </Table>
         </TableContainer>
-      ) : (
-        <Paper sx={{ p: 3, textAlign: 'center' }}>
-          <Typography variant="body1" color="text.secondary">
-            No applications found matching the current filters.
-          </Typography>
-        </Paper>
       )}
       
+      {/* Application Details Dialog */}
       {selectedApplication && (
         <Dialog 
           open={dialogOpen} 
@@ -283,101 +228,85 @@
           fullWidth
         >
           <DialogTitle>
-            Application from {selectedApplication.applicant_name}
+            Application from {selectedApplication.applicant_name || 'Anonymous'}
           </DialogTitle>
-          
           <DialogContent dividers>
-            <Box mb={3}>
-              <Typography variant="subtitle1" gutterBottom>Applicant Information</Typography>
-              <Box display="grid" gridTemplateColumns="1fr 2fr" gap={2}>
-                <Typography variant="body2" color="text.secondary">Name:</Typography>
-                <Typography variant="body1">{selectedApplication.applicant_name}</Typography>
-                
-                <Typography variant="body2" color="text.secondary">Email:</Typography>
-                <Typography variant="body1">{selectedApplication.applicant_email}</Typography>
-                
-                <Typography variant="body2" color="text.secondary">Phone:</Typography>
-                <Typography variant="body1">{selectedApplication.applicant_phone || 'Not provided'}</Typography>
-                
-                <Typography variant="body2" color="text.secondary">Status:</Typography>
-                <Chip 
-                  label={selectedApplication.status.charAt(0).toUpperCase() + selectedApplication.status.slice(1)} 
-                  color={statusColors[selectedApplication.status] || 'default'}
-                  size="small"
-                />
-                
-                <Typography variant="body2" color="text.secondary">Submitted:</Typography>
-                <Typography variant="body1">{formatDate(selectedApplication.created_at)}</Typography>
-                
-                {selectedApplication.puppy && (
-                  <>
-                    <Typography variant="body2" color="text.secondary">Applied For:</Typography>
-                    <Typography variant="body1">
-                      Puppy: {selectedApplication.puppy.name} ({selectedApplication.puppy.gender}, {selectedApplication.puppy.color})
-                    </Typography>
-                  </>
+            <Box sx={{ mb: 3 }}>
+              <Typography variant="subtitle2" gutterBottom>Form</Typography>
+              <Typography variant="body1">
+                {getFormName(selectedApplication.form_id)}
+              </Typography>
+            </Box>
+            
+            <Box sx={{ mb: 3 }}>
+              <Typography variant="subtitle2" gutterBottom>Submitted On</Typography>
+              <Typography variant="body1">
+                {formatDate(selectedApplication.submission_date)}
+              </Typography>
+            </Box>
+            
+            <Box sx={{ mb: 3 }}>
+              <Typography variant="subtitle2" gutterBottom>Contact Information</Typography>
+              <Typography variant="body1">
+                {selectedApplication.applicant_email && (
+                  <>Email: {selectedApplication.applicant_email}<br /></>
                 )}
-              </Box>
-            </Box>
-            
-            <Divider sx={{ my: 2 }} />
-            
-            <Typography variant="subtitle1" gutterBottom>Application Responses</Typography>
-            
-            {selectedApplication.responses && selectedApplication.responses.length > 0 ? (
-              <Box>
-                {selectedApplication.responses.map((response, index) => (
-                  <Accordion key={index} sx={{ mb: 1 }}>
-                    <AccordionSummary expandIcon={<ExpandMoreIcon />}>
-                      <Typography>{response.question_text || `Question ${index + 1}`}</Typography>
-                    </AccordionSummary>
-                    <AccordionDetails>
-                      <Typography variant="body1">
-                        {Array.isArray(response.value) 
-                          ? response.value.join(', ') 
-                          : response.value || 'No answer provided'}
-                      </Typography>
-                    </AccordionDetails>
-                  </Accordion>
-                ))}
-              </Box>
-            ) : (
-              <Typography variant="body2" color="text.secondary">
-                No responses available.
+                {selectedApplication.applicant_phone && (
+                  <>Phone: {selectedApplication.applicant_phone}<br /></>
+                )}
+                {selectedApplication.applicant_address && (
+                  <>Address: {selectedApplication.applicant_address}</>
+                )}
               </Typography>
-            )}
-          </DialogContent>
-          
-          <DialogActions sx={{ p: 2, display: 'flex', justifyContent: 'space-between' }}>
-            <Box display="flex" alignItems="center">
-              <FormControl sx={{ minWidth: 150, mr: 1 }}>
-                <InputLabel id="update-status-label">Update Status</InputLabel>
+            </Box>
+            
+            <Box sx={{ mb: 3 }}>
+              <Typography variant="subtitle2" gutterBottom>Responses</Typography>
+              {selectedApplication.responses && Object.entries(selectedApplication.responses).map(([question, answer]) => (
+                <Box key={question} sx={{ mb: 2 }}>
+                  <Typography variant="body2" fontWeight="bold">{question}</Typography>
+                  <Typography variant="body1">{answer}</Typography>
+                </Box>
+              ))}
+            </Box>
+            
+            <Box sx={{ mb: 3 }}>
+              <Typography variant="subtitle2" gutterBottom>Notes</Typography>
+              <Typography variant="body1">
+                {selectedApplication.notes || 'No notes added yet.'}
+              </Typography>
+            </Box>
+            
+            <Box sx={{ mb: 2 }}>
+              <Typography variant="subtitle2" gutterBottom>Status</Typography>
+              <FormControl fullWidth>
                 <Select
-                  labelId="update-status-label"
                   value={statusUpdateValue}
-                  label="Update Status"
                   onChange={(e) => setStatusUpdateValue(e.target.value)}
                 >
-                  <MenuItem value="pending">Pending</MenuItem>
+                  <MenuItem value="new">New</MenuItem>
+                  <MenuItem value="reviewing">Reviewing</MenuItem>
                   <MenuItem value="approved">Approved</MenuItem>
                   <MenuItem value="rejected">Rejected</MenuItem>
-                  <MenuItem value="waitlist">Waitlist</MenuItem>
+                  <MenuItem value="pending">Pending More Information</MenuItem>
                 </Select>
               </FormControl>
-              <Button 
-                variant="contained" 
-                onClick={handleUpdateStatus}
-                disabled={statusUpdateValue === selectedApplication.status}
-              >
-                Update
-              </Button>
-            </Box>
-            
+            </Box>
+          </DialogContent>
+          <DialogActions>
             <Button onClick={handleCloseDialog}>Close</Button>
+            <Button 
+              onClick={handleUpdateStatus} 
+              variant="contained" 
+              color="primary"
+              disabled={statusUpdateValue === selectedApplication.status}
+            >
+              Update Status
+            </Button>
           </DialogActions>
         </Dialog>
       )}
-    </Container>
+    </Box>
   );
 };
 

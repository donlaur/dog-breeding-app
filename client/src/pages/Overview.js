--- conflicted
+++ resolved
@@ -1,280 +1,226 @@
-import React, { useEffect, useRef, useState } from 'react';
-import { useDog } from '../context/DogContext';
+import React, { useState, useEffect } from 'react';
 import { useNavigate } from 'react-router-dom';
-import { 
-  Box, 
-  Typography, 
-  Grid, 
-  LinearProgress,
+
+// Material UI imports
+import {
+  Box,
+  Typography,
+  Grid,
+  Paper,
   Button,
-  Container,
-  Paper
+  Card,
+  CardContent,
+  CardMedia,
+  CardActionArea,
+  Divider,
+  CircularProgress,
+  Alert
 } from '@mui/material';
 
-// Import the new modular components from overview folder
-import StatCards from '../components/overview/StatCards';
-import AdultDogsList from '../components/overview/AdultDogsList';
-import PuppiesList from '../components/overview/PuppiesList';
-import LittersList from '../components/overview/LittersList';
-import UpcomingEvents from '../components/overview/UpcomingEvents';
+// Custom components
+import DashboardLayout from '../components/layout/DashboardLayout';
+import UpcomingEvents from '../components/UpcomingEvents';
 
 // Import utility functions
 import { getImageUrl, getGenderDisplay } from '../utils/imageUtils';
 import { formatAdultAge } from '../utils/ageUtils';
-<<<<<<< HEAD
 import { apiGet } from '../utils/apiUtils';
 import { debugLog, debugError } from '../config';
-=======
-import { API_URL, debugLog, debugError } from "../config";
-import { apiGet } from '../utils/apiUtils';
->>>>>>> 6273a182
 
 function Overview() {
   const navigate = useNavigate();
-  const { 
-    dogs, 
-    puppies: contextPuppies, 
-    litters, 
-    loading, 
-    error,
-    refreshData
-  } = useDog();
-  
-  // Add local state for puppies fetched directly
+  
+  // State for direct puppies fetch (for demonstration)
   const [directPuppies, setDirectPuppies] = useState([]);
   const [puppiesLoading, setPuppiesLoading] = useState(false);
   const [puppiesError, setPuppiesError] = useState(null);
   
-  // Fetch puppies using apiGet
+  // State for stats
+  const [stats, setStats] = useState({
+    totalDogs: 0,
+    totalLitters: 0,
+    totalPuppies: 0
+  });
+  
+  // Fetch puppies directly from the API
   useEffect(() => {
     const fetchPuppiesDirectly = async () => {
       try {
-<<<<<<< HEAD
-        debugLog('Directly fetching puppies from API...');
-        const response = await apiGet('puppies');
-        if (response.success) {
-          debugLog('Direct puppies fetch successful:', response.data);
-          debugLog('Direct puppies count:', response.data.length);
-          setDirectPuppies(response.data);
-        } else {
-          debugError('Failed to directly fetch puppies:', response.error);
-        }
-      } catch (err) {
-        debugError('Error directly fetching puppies:', err);
-=======
         setPuppiesLoading(true);
         debugLog('Fetching puppies using API utility...');
         
-        const response = await apiGet('puppies');
-        
-        if (response.ok) {
-          debugLog('Puppies fetch successful:', response.data);
-          debugLog('Puppies count:', response.data.length);
-          setDirectPuppies(response.data);
-        } else {
-          throw new Error(response.error || 'Failed to fetch puppies');
-        }
+        const data = await apiGet('/puppies');
+        debugLog('Puppies fetch successful:', data);
+        debugLog('Puppies count:', data.length);
+        setDirectPuppies(data);
       } catch (err) {
         debugError('Error fetching puppies:', err);
-        setPuppiesError(err.message);
+        setPuppiesError(err.message || 'Failed to fetch puppies');
       } finally {
         setPuppiesLoading(false);
->>>>>>> 6273a182
       }
     };
     
     fetchPuppiesDirectly();
   }, []);
   
-  // Use a timer to prevent getting stuck in loading state
-  const [localLoading, setLocalLoading] = useState(true);
-  const isInitialMount = useRef(true);
-  const refreshAttempted = useRef(false);
-  const loadingTimeout = useRef(null);
-  
-  // Use effect for initial data load with a maximum loading time
+  // Fetch overall stats
   useEffect(() => {
-    if (isInitialMount.current) {
-      debugLog("Overview - Initial mount");
-      isInitialMount.current = false;
-      
-      // Set a maximum loading time of 3 seconds to prevent getting stuck
-      loadingTimeout.current = setTimeout(() => {
-        setLocalLoading(false);
-        debugLog("Forced loading to complete after timeout");
-      }, 3000);
-    }
-    
-    // If loading completes normally, clear the timeout and set localLoading to false
-    if (!loading) {
-      if (loadingTimeout.current) {
-        clearTimeout(loadingTimeout.current);
-        loadingTimeout.current = null;
-      }
-      
-      // Give a small delay to ensure UI is stable
-      setTimeout(() => {
-        setLocalLoading(false);
-      }, 200);
-    }
-    
-    // Clean up the timeout on unmount
-    return () => {
-      if (loadingTimeout.current) {
-        clearTimeout(loadingTimeout.current);
+    const fetchStats = async () => {
+      try {
+        const data = await apiGet('/stats');
+        setStats(data);
+      } catch (err) {
+        debugError('Error fetching stats:', err);
+        // Silently fail for stats
       }
     };
-  }, [loading]);
-  
-  // Listen for custom puppies_loaded event
-  useEffect(() => {
-    const handlePuppiesLoaded = (event) => {
-      debugLog('Custom puppies_loaded event received in Overview:', event.detail);
-      // Force a re-render
-      setLocalLoading(false);
-    };
     
-    window.addEventListener('puppies_loaded', handlePuppiesLoaded);
-    
-    return () => {
-      window.removeEventListener('puppies_loaded', handlePuppiesLoaded);
-    };
+    fetchStats();
   }, []);
   
-  // Force data refresh only once if needed
-  useEffect(() => {
-    // Only try to refresh data once if dogs is still empty after loading completes
-    if (!loading && !localLoading && !refreshAttempted.current && (!dogs || dogs.length === 0)) {
-      refreshAttempted.current = true;
-      debugLog("No dogs found after loading completed, refreshing data once");
-      refreshData(true);
-    }
-  }, [loading, localLoading, dogs, refreshData]);
-  
-  // Calculate counts
-  const adultDogsCount = dogs.filter(dog => dog.is_adult === true).length;
-  
-  // Use the direct puppies data instead of the context data
-  // Log puppies data for debugging
-  debugLog('Context puppies in Overview:', contextPuppies);
-  debugLog('Direct puppies in Overview:', directPuppies);
-  
-  // Use directPuppies count if available, otherwise fall back to context puppies
-  const puppiesCount = directPuppies.length || contextPuppies.length;
-  
-  const activeLittersCount = litters.filter(litter => 
-    litter.status && ['born', 'active', 'expected'].includes(litter.status.toLowerCase())
-  ).length;
-  
-  // More logging
-  debugLog('Overview counts:', { adultDogsCount, puppiesCount, activeLittersCount, 
-    directPuppiesCount: directPuppies.length, 
-    contextPuppiesCount: contextPuppies.length 
-  });
-
-  // Function to navigate to dog/puppy details with error handling
-  const navigateToDogDetails = (animal) => {
-    if (!animal) return;
-    
-    try {
-      // Get the ID of the animal
-      const id = animal.id || 0;
-      
-      // Determine if this is a puppy or an adult dog
-      // A puppy will have a litter_id property with a non-null value
-      const isPuppy = Object.prototype.hasOwnProperty.call(animal, 'litter_id') && animal.litter_id !== null;
-      
-      // Log for debugging
-      debugLog(`Navigating to details for ${isPuppy ? 'puppy' : 'dog'} with ID ${id}`);
-      
-      // Navigate to the appropriate URL based on whether it's a puppy or dog
-      navigate(isPuppy ? `/dashboard/puppies/${id}` : `/dashboard/dogs/${id}`);
-    } catch (err) {
-      debugError("Error navigating to animal details:", err);
-    }
+  // Navigate to dog details
+  const handleDogClick = (dogId) => {
+    navigate(`/dashboard/dogs/${dogId}`);
   };
-
-  // Only show loading state for a short period
-  if (loading && localLoading) {
-    return (
-      <Box sx={{ textAlign: 'center', py: 6 }}>
-        <LinearProgress />
-        <Typography sx={{ mt: 2 }}>Loading dashboard data...</Typography>
+  
+  // Navigate to puppy details
+  const handlePuppyClick = (puppyId) => {
+    navigate(`/dashboard/puppies/${puppyId}`);
+  };
+  
+  return (
+    <DashboardLayout>
+      <Box sx={{ flexGrow: 1 }}>
+        <Typography variant="h4" gutterBottom component="div">
+          Breeding Program Overview
+        </Typography>
+        
+        {/* Stats Section */}
+        <Grid container spacing={3} sx={{ mb: 4 }}>
+          <Grid item xs={12} sm={4}>
+            <Paper
+              sx={{
+                p: 2,
+                display: 'flex',
+                flexDirection: 'column',
+                alignItems: 'center',
+                height: 140,
+              }}
+            >
+              <Typography variant="h6" color="text.secondary">
+                Total Dogs
+              </Typography>
+              <Typography variant="h3" component="div" sx={{ mt: 2 }}>
+                {stats.totalDogs}
+              </Typography>
+            </Paper>
+          </Grid>
+          <Grid item xs={12} sm={4}>
+            <Paper
+              sx={{
+                p: 2,
+                display: 'flex',
+                flexDirection: 'column',
+                alignItems: 'center',
+                height: 140,
+              }}
+            >
+              <Typography variant="h6" color="text.secondary">
+                Total Litters
+              </Typography>
+              <Typography variant="h3" component="div" sx={{ mt: 2 }}>
+                {stats.totalLitters}
+              </Typography>
+            </Paper>
+          </Grid>
+          <Grid item xs={12} sm={4}>
+            <Paper
+              sx={{
+                p: 2,
+                display: 'flex',
+                flexDirection: 'column',
+                alignItems: 'center',
+                height: 140,
+              }}
+            >
+              <Typography variant="h6" color="text.secondary">
+                Total Puppies
+              </Typography>
+              <Typography variant="h3" component="div" sx={{ mt: 2 }}>
+                {stats.totalPuppies}
+              </Typography>
+            </Paper>
+          </Grid>
+        </Grid>
+        
+        {/* Available Puppies Section */}
+        <Typography variant="h5" gutterBottom component="div" sx={{ mt: 4 }}>
+          Available Puppies
+        </Typography>
+        
+        {puppiesLoading ? (
+          <Box sx={{ display: 'flex', justifyContent: 'center', mt: 2 }}>
+            <CircularProgress />
+          </Box>
+        ) : puppiesError ? (
+          <Alert severity="error">{puppiesError}</Alert>
+        ) : directPuppies.length === 0 ? (
+          <Paper sx={{ p: 2, mt: 2 }}>
+            <Typography variant="body1">
+              No puppies currently available.
+            </Typography>
+          </Paper>
+        ) : (
+          <Grid container spacing={3} sx={{ mt: 1 }}>
+            {directPuppies.map((puppy) => (
+              <Grid item xs={12} sm={6} md={4} key={puppy.id}>
+                <Card sx={{ maxWidth: 345 }}>
+                  <CardActionArea onClick={() => handlePuppyClick(puppy.id)}>
+                    <CardMedia
+                      component="img"
+                      height="140"
+                      image={getImageUrl(puppy.image_url, 'puppy')}
+                      alt={puppy.name}
+                    />
+                    <CardContent>
+                      <Typography gutterBottom variant="h5" component="div">
+                        {puppy.name}
+                      </Typography>
+                      <Typography variant="body2" color="text.secondary">
+                        {puppy.breed_name}, {puppy.age_weeks} weeks old
+                      </Typography>
+                      <Typography variant="body2" color="text.secondary">
+                        {getGenderDisplay(puppy.gender)}
+                      </Typography>
+                    </CardContent>
+                  </CardActionArea>
+                </Card>
+              </Grid>
+            ))}
+          </Grid>
+        )}
+        
+        <Box sx={{ display: 'flex', justifyContent: 'flex-end', mt: 2 }}>
+          <Button 
+            variant="outlined" 
+            onClick={() => navigate('/dashboard/puppies/manage')}
+          >
+            View All Puppies
+          </Button>
+        </Box>
+        
+        <Divider sx={{ my: 4 }} />
+        
+        {/* Upcoming Events Section */}
+        <Typography variant="h5" gutterBottom component="div">
+          Upcoming Events
+        </Typography>
+        <Paper sx={{ p: 2, mt: 2 }}>
+          <UpcomingEvents />
+        </Paper>
       </Box>
-    );
-  }
-
-  // Show error state if there's an error
-  if (error) {
-    return (
-      <Box sx={{ textAlign: 'center', py: 6, color: 'error.main' }}>
-        <Typography>Error loading data: {error}</Typography>
-        <Button 
-          variant="contained" 
-          sx={{ mt: 2 }} 
-          onClick={() => refreshData(true)}
-        >
-          Retry
-        </Button>
-      </Box>
-    );
-  }
-
-  // Show the dashboard content even if data isn't available
-  return (
-    <Container maxWidth="lg">
-      <Box sx={{ py: 4 }}>
-        <Typography variant="h4" gutterBottom>
-          Program Overview
-        </Typography>
-
-        <StatCards 
-          adultDogsCount={adultDogsCount}
-          puppiesCount={puppiesCount}
-          littersCount={activeLittersCount}
-          loading={loading}
-        />
-
-        <Grid container spacing={4}>
-          <Grid item xs={12} md={8}>
-            <Box sx={{ display: 'flex', flexDirection: 'column', gap: 4 }}>
-              <AdultDogsList 
-                dogs={dogs}
-                navigateToDogDetails={navigateToDogDetails}
-                getImageUrl={getImageUrl}
-                getGenderDisplay={getGenderDisplay}
-                formatAdultAge={formatAdultAge}
-              />
-              
-              <PuppiesList 
-                puppies={directPuppies.length > 0 ? directPuppies : contextPuppies}  // Prefer direct puppies
-                navigateToDogDetails={navigateToDogDetails}
-                getImageUrl={getImageUrl}
-                getGenderDisplay={getGenderDisplay}
-              />
-              {/* Debug display of raw puppies data */}
-              {(directPuppies.length > 0 || contextPuppies.length > 0) ? (
-                <div style={{ display: 'none' }}>
-                  <p>Debug - Raw puppies data (direct):</p>
-                  <pre>{JSON.stringify(directPuppies, null, 2)}</pre>
-                  <p>Debug - Raw puppies data (context):</p>
-                  <pre>{JSON.stringify(contextPuppies, null, 2)}</pre>
-                </div>
-              ) : null}
-              
-              <LittersList 
-                litters={litters}
-                getImageUrl={getImageUrl}
-              />
-            </Box>
-          </Grid>
-          
-          <Grid item xs={12} md={4}>
-            <UpcomingEvents />
-          </Grid>
-        </Grid>
-      </Box>
-    </Container>
+    </DashboardLayout>
   );
 }
 

--- conflicted
+++ resolved
@@ -1,259 +1,323 @@
-// src/pages/BreederProfile.js
 import React, { useState, useEffect } from 'react';
-import '../styles/BreederProfile.css';
-import { 
-  Box, 
-  Typography, 
-  Paper, 
-  TextField, 
-  Button, 
-  CircularProgress, 
-  Alert,
-  Container,
-  Grid
+import { useNavigate } from 'react-router-dom';
+import {
+  Box,
+  Button,
+  Grid,
+  TextField,
+  Typography,
+  Paper,
+  CircularProgress,
+  Alert
 } from '@mui/material';
-import { API_URL, debugLog, debugError } from '../config';
-import { apiGet, apiPut } from '../utils/apiUtils';
-import { showSuccess, showError } from '../utils/notifications';
+import DashboardLayout from '../components/layout/DashboardLayout';
+import { apiGet, apiPost, apiPut } from '../utils/apiUtils';
+import { sanitizeApiData } from '../utils/apiUtils';
+import { debugLog, debugError } from '../config';
 
 const BreederProfile = () => {
+  const navigate = useNavigate();
   const [program, setProgram] = useState({
     name: '',
+    kennel_name: '',
+    address: '',
+    city: '',
+    state: '',
+    zip_code: '',
+    phone: '',
+    email: '',
+    website: '',
     description: '',
-    contact_email: '',
-    website: '',
-    facility_details: '',
-    testimonial: '',
-    address: '',
-    phone: ''
+    established_year: '',
+    // New fields
+    facebook_url: '',
+    instagram_url: '',
+    twitter_url: '',
+    logo_url: '',
+    banner_url: ''
   });
+  
   const [loading, setLoading] = useState(true);
   const [saving, setSaving] = useState(false);
   const [error, setError] = useState(null);
-  const [saveSuccess, setSaveSuccess] = useState(false);
-
-  // Fetch the breeder program details
+  const [success, setSuccess] = useState(false);
+  
+  // Load breeder profile data
   useEffect(() => {
+    const fetchProfile = async () => {
+      setLoading(true);
+      setError(null);
+      
+      try {
+        // Using the correct endpoint from program.py with apiGet
+        const data = await apiGet('/program/');
+        debugLog('Profile data loaded:', data);
+        setProgram(data);
+      } catch (error) {
+        debugError('Error fetching program:', error);
+        
+        // If profile doesn't exist yet, we'll handle it gracefully
+        if (error.status === 404) {
+          debugLog('Profile not found, will create a new one when saved');
+        } else {
+          setError('Failed to load breeder profile. Please try again.');
+        }
+      } finally {
+        setLoading(false);
+      }
+    };
+    
     fetchProfile();
   }, []);
-
-  const fetchProfile = async () => {
-    setLoading(true);
+  
+  // Handle form field changes
+  const handleChange = (e) => {
+    const { name, value } = e.target;
+    setProgram((prev) => ({
+      ...prev,
+      [name]: value
+    }));
+  };
+  
+  // Handle form submission
+  const handleSubmit = async (e) => {
+    e.preventDefault();
+    setSaving(true);
     setError(null);
+    setSuccess(false);
     
     try {
-<<<<<<< HEAD
-      // Using the correct endpoint from program.py with apiGet
-      const response = await apiGet('program/');
-      
-      if (response.success) {
-        debugLog('Profile data loaded:', response.data);
-        setProgram(response.data);
-      } else if (response.status === 404) {
-        // If profile doesn't exist yet, we'll handle it gracefully
-        debugLog('Profile not found, will create a new one when saved');
+      // Sanitize data before sending to API
+      const sanitizedData = sanitizeApiData(program);
+      
+      let response;
+      if (program.id) {
+        // Update existing profile
+        response = await apiPut(`/program/${program.id}`, sanitizedData);
+        debugLog('Updated program:', response);
       } else {
-        throw new Error(response.error || 'Failed to fetch profile');
+        // Create new profile
+        response = await apiPost('/program/', sanitizedData);
+        debugLog('Created new program:', response);
       }
+      
+      setSuccess(true);
+      setProgram(response);
+      
+      // Automatically navigate back to dashboard after successful save
+      setTimeout(() => {
+        navigate('/dashboard');
+      }, 2000);
+      
     } catch (error) {
-      debugError('Error fetching program:', error);
-      setError('Failed to load breeder profile. Please try again.');
-=======
-      // Using the correct endpoint from program.py
-      const response = await apiGet('program/');
-      
-      if (response.ok) {
-        if (response.data) {
-          setProgram(response.data);
-          debugLog('Fetched breeder profile:', response.data);
-        }
-      } else {
-        if (response.status === 404) {
-          // If profile doesn't exist yet, we'll handle it gracefully
-          debugLog('Profile not found, will create a new one when saved');
-        } else {
-          throw new Error(response.error || 'Failed to load program data');
-        }
-      }
-    } catch (err) {
-      debugError('Error fetching profile:', err);
-      setError('Failed to load your profile. Please try again.');
->>>>>>> 6273a182
-    } finally {
-      setLoading(false);
-    }
-  };
-
-  const handleChange = (e) => {
-    const { name, value } = e.target;
-    setProgram(prev => ({ ...prev, [name]: value }));
-  };
-
-  const saveProfile = async (e) => {
-    e.preventDefault();
-    setSaving(true);
-    setSaveSuccess(false);
-    setError(null);
-    
-    try {
-      // Use the correct program endpoint to match our API
-      const response = await apiPut('program', program);
-      
-      if (response.success) {
-        setSaveSuccess(true);
-        showSuccess("Profile updated successfully!");
-      } else {
-        throw new Error(response.error || "Failed to update profile");
-      }
-    } catch (err) {
-      debugError("Error saving profile:", err);
-      setError(err.message);
-      showError(`Failed to update profile: ${err.message}`);
+      debugError('Error saving program:', error);
+      setError('Failed to save breeder profile. Please try again.');
     } finally {
       setSaving(false);
     }
   };
-
-  if (loading) {
-    return (
-      <Box sx={{ display: 'flex', justifyContent: 'center', py: 8 }}>
-        <CircularProgress />
-      </Box>
-    );
-  }
-
+  
   return (
-    <Container maxWidth="md">
-      <Paper sx={{ p: 4, mt: 4 }}>
+    <DashboardLayout>
+      <Box sx={{ flexGrow: 1, p: 2 }}>
         <Typography variant="h4" component="h1" gutterBottom>
-          Manage Breeder Profile
+          Breeder Profile
         </Typography>
         
-        {error && (
-          <Alert severity="error" sx={{ mb: 3 }}>
-            {error}
-          </Alert>
+        {loading ? (
+          <Box sx={{ display: 'flex', justifyContent: 'center', mt: 4 }}>
+            <CircularProgress />
+          </Box>
+        ) : (
+          <Paper sx={{ p: 3 }}>
+            {error && (
+              <Alert severity="error" sx={{ mb: 2 }}>
+                {error}
+              </Alert>
+            )}
+            
+            {success && (
+              <Alert severity="success" sx={{ mb: 2 }}>
+                Profile saved successfully! Redirecting to dashboard...
+              </Alert>
+            )}
+            
+            <form onSubmit={handleSubmit}>
+              <Grid container spacing={3}>
+                <Grid item xs={12} sm={6}>
+                  <TextField
+                    fullWidth
+                    label="Breeder Name"
+                    name="name"
+                    value={program.name || ''}
+                    onChange={handleChange}
+                    required
+                  />
+                </Grid>
+                
+                <Grid item xs={12} sm={6}>
+                  <TextField
+                    fullWidth
+                    label="Kennel Name"
+                    name="kennel_name"
+                    value={program.kennel_name || ''}
+                    onChange={handleChange}
+                    required
+                  />
+                </Grid>
+                
+                <Grid item xs={12}>
+                  <TextField
+                    fullWidth
+                    label="Address"
+                    name="address"
+                    value={program.address || ''}
+                    onChange={handleChange}
+                  />
+                </Grid>
+                
+                <Grid item xs={12} sm={4}>
+                  <TextField
+                    fullWidth
+                    label="City"
+                    name="city"
+                    value={program.city || ''}
+                    onChange={handleChange}
+                  />
+                </Grid>
+                
+                <Grid item xs={12} sm={4}>
+                  <TextField
+                    fullWidth
+                    label="State"
+                    name="state"
+                    value={program.state || ''}
+                    onChange={handleChange}
+                  />
+                </Grid>
+                
+                <Grid item xs={12} sm={4}>
+                  <TextField
+                    fullWidth
+                    label="ZIP Code"
+                    name="zip_code"
+                    value={program.zip_code || ''}
+                    onChange={handleChange}
+                  />
+                </Grid>
+                
+                <Grid item xs={12} sm={6}>
+                  <TextField
+                    fullWidth
+                    label="Phone"
+                    name="phone"
+                    value={program.phone || ''}
+                    onChange={handleChange}
+                  />
+                </Grid>
+                
+                <Grid item xs={12} sm={6}>
+                  <TextField
+                    fullWidth
+                    label="Email"
+                    name="email"
+                    type="email"
+                    value={program.email || ''}
+                    onChange={handleChange}
+                    required
+                  />
+                </Grid>
+                
+                <Grid item xs={12}>
+                  <TextField
+                    fullWidth
+                    label="Website"
+                    name="website"
+                    value={program.website || ''}
+                    onChange={handleChange}
+                  />
+                </Grid>
+                
+                <Grid item xs={12} sm={4}>
+                  <TextField
+                    fullWidth
+                    label="Established Year"
+                    name="established_year"
+                    type="number"
+                    value={program.established_year || ''}
+                    onChange={handleChange}
+                    inputProps={{ min: 1900, max: new Date().getFullYear() }}
+                  />
+                </Grid>
+                
+                <Grid item xs={12} sm={4}>
+                  <TextField
+                    fullWidth
+                    label="Facebook URL"
+                    name="facebook_url"
+                    value={program.facebook_url || ''}
+                    onChange={handleChange}
+                  />
+                </Grid>
+                
+                <Grid item xs={12} sm={4}>
+                  <TextField
+                    fullWidth
+                    label="Instagram URL"
+                    name="instagram_url"
+                    value={program.instagram_url || ''}
+                    onChange={handleChange}
+                  />
+                </Grid>
+                
+                <Grid item xs={12}>
+                  <TextField
+                    fullWidth
+                    label="Twitter URL"
+                    name="twitter_url"
+                    value={program.twitter_url || ''}
+                    onChange={handleChange}
+                  />
+                </Grid>
+                
+                <Grid item xs={12}>
+                  <TextField
+                    fullWidth
+                    multiline
+                    rows={4}
+                    label="Description"
+                    name="description"
+                    value={program.description || ''}
+                    onChange={handleChange}
+                  />
+                </Grid>
+                
+                <Grid item xs={12} sx={{ mt: 2 }}>
+                  <Box sx={{ display: 'flex', justifyContent: 'flex-end' }}>
+                    <Button
+                      sx={{ mr: 2 }}
+                      variant="outlined"
+                      onClick={() => navigate('/dashboard')}
+                      disabled={saving}
+                    >
+                      Cancel
+                    </Button>
+                    <Button
+                      type="submit"
+                      variant="contained"
+                      color="primary"
+                      disabled={saving}
+                    >
+                      {saving ? 'Saving...' : 'Save Profile'}
+                    </Button>
+                  </Box>
+                </Grid>
+              </Grid>
+            </form>
+          </Paper>
         )}
-        
-        {saveSuccess && (
-          <Alert severity="success" sx={{ mb: 3 }}>
-            Profile saved successfully!
-          </Alert>
-        )}
-        
-        <Box component="form" onSubmit={saveProfile}>
-          <Grid container spacing={3}>
-            <Grid item xs={12}>
-              <TextField
-                fullWidth
-                label="Program Name"
-                name="name"
-                value={program.name || ''}
-                onChange={handleChange}
-                placeholder="Your breeding program name"
-              />
-            </Grid>
-            
-            <Grid item xs={12}>
-              <TextField
-                fullWidth
-                multiline
-                rows={4}
-                label="Description"
-                name="description"
-                value={program.description || ''}
-                onChange={handleChange}
-                placeholder="Describe your breeding program..."
-              />
-            </Grid>
-            
-            <Grid item xs={12} sm={6}>
-              <TextField
-                fullWidth
-                type="email"
-                label="Contact Email"
-                name="contact_email"
-                value={program.contact_email || ''}
-                onChange={handleChange}
-                placeholder="Enter your contact email"
-              />
-            </Grid>
-            
-            <Grid item xs={12} sm={6}>
-              <TextField
-                fullWidth
-                label="Phone Number"
-                name="phone"
-                value={program.phone || ''}
-                onChange={handleChange}
-                placeholder="Enter your phone number"
-              />
-            </Grid>
-
-            <Grid item xs={12} sm={6}>
-              <TextField
-                fullWidth
-                label="Website"
-                name="website"
-                value={program.website || ''}
-                onChange={handleChange}
-                placeholder="Enter your website URL"
-              />
-            </Grid>
-            
-            <Grid item xs={12} sm={6}>
-              <TextField
-                fullWidth
-                label="Location/Address"
-                name="address"
-                value={program.address || ''}
-                onChange={handleChange}
-                placeholder="City, State or full address"
-              />
-            </Grid>
-            
-            <Grid item xs={12}>
-              <TextField
-                fullWidth
-                multiline
-                rows={4}
-                label="Facility Details"
-                name="facility_details"
-                value={program.facility_details || ''}
-                onChange={handleChange}
-                placeholder="Describe your facilities..."
-              />
-            </Grid>
-            
-            <Grid item xs={12}>
-              <TextField
-                fullWidth
-                multiline
-                rows={4}
-                label="Testimonial"
-                name="testimonial"
-                value={program.testimonial || ''}
-                onChange={handleChange}
-                placeholder="Include a customer testimonial..."
-              />
-            </Grid>
-            
-            <Grid item xs={12}>
-              <Button 
-                type="submit" 
-                variant="contained" 
-                color="primary" 
-                size="large"
-                disabled={saving}
-                sx={{ mt: 2 }}
-              >
-                {saving ? 'Saving...' : 'Save Changes'}
-              </Button>
-            </Grid>
-          </Grid>
-        </Box>
-      </Paper>
-    </Container>
+      </Box>
+    </DashboardLayout>
   );
 };
 

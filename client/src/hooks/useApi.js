--- conflicted
+++ resolved
@@ -1,78 +1,39 @@
 import { useState, useCallback } from 'react';
 import { useAuth } from '../context/AuthContext';
-import { API_URL, debugLog, debugError } from '../config';
 import { apiGet, apiPost, apiPut, apiDelete, sanitizeApiData } from '../utils/apiUtils';
+import { debugLog, debugError } from '../config';
 
 const useApi = () => {
   const { token } = useAuth();
   const [loading, setLoading] = useState(false);
   const [error, setError] = useState(null);
 
-<<<<<<< HEAD
-  // Generic fetch function using apiUtils methods - memoized with useCallback
-  const fetchWithAuth = useCallback(async (endpoint, method, data = null) => {
-=======
   // Generic fetch function using apiUtils - memoized with useCallback
-  const fetchWithAuth = useCallback(async (endpoint, options = {}) => {
->>>>>>> 6273a182
+  const fetchWithAuth = useCallback(async (endpoint, method, data = null, options = {}) => {
     try {
       setLoading(true);
       setError(null);
       
-<<<<<<< HEAD
-      let response;
-      let sanitizedPostData;
-      let sanitizedPutData;
-      
-      switch (method) {
-        case 'GET':
-          response = await apiGet(endpoint);
-          break;
-        case 'POST':
-          // Sanitize the data before sending to the server
-          sanitizedPostData = sanitizeApiData(data);
-          response = await apiPost(endpoint, sanitizedPostData);
-          break;
-        case 'PUT':
-          // Sanitize the data before sending to the server
-          sanitizedPutData = sanitizeApiData(data);
-          response = await apiPut(endpoint, sanitizedPutData);
-          break;
-        case 'DELETE':
-          response = await apiDelete(endpoint);
-          break;
-        default:
-          throw new Error(`Unsupported method: ${method}`);
-      }
-      
-      if (!response.success) {
-        throw new Error(response.error || 'API request failed');
-=======
-      debugLog(`API call to ${endpoint}`, options);
+      debugLog(`API call to ${endpoint}`, { method, data, ...options });
       
       let response;
-      const method = options.method?.toUpperCase() || 'GET';
       
       // Use the appropriate API utility function based on the HTTP method
-      switch (method) {
+      switch (method.toUpperCase()) {
         case 'GET': {
           response = await apiGet(endpoint, options);
           break;
         }
         case 'POST': {
           // Sanitize data before sending to prevent non-schema fields errors
-          const postData = options.body ? sanitizeApiData(
-            typeof options.body === 'string' ? JSON.parse(options.body) : options.body
-          ) : {};
-          response = await apiPost(endpoint, postData, options);
+          const sanitizedData = data ? sanitizeApiData(data) : {};
+          response = await apiPost(endpoint, sanitizedData, options);
           break;
         }
         case 'PUT': {
           // Sanitize data before sending to prevent non-schema fields errors
-          const putData = options.body ? sanitizeApiData(
-            typeof options.body === 'string' ? JSON.parse(options.body) : options.body
-          ) : {};
-          response = await apiPut(endpoint, putData, options);
+          const sanitizedData = data ? sanitizeApiData(data) : {};
+          response = await apiPut(endpoint, sanitizedData, options);
           break;
         }
         case 'DELETE': {
@@ -84,87 +45,87 @@
         }
       }
       
-      if (!response.ok) {
-        throw new Error(response.error || `API request to ${endpoint} failed`);
->>>>>>> 6273a182
-      }
-      
-      return response.data;
+      return response;
     } catch (err) {
-<<<<<<< HEAD
-      setError(err.message);
-      debugError(`API Error (${method} ${endpoint}):`, err);
-=======
       debugError(`API error in useApi hook for ${endpoint}:`, err);
       setError(err.message || 'An unknown error occurred');
->>>>>>> 6273a182
       throw err;
     } finally {
       setLoading(false);
     }
   }, [token]);
-<<<<<<< HEAD
-  
-  // HTTP methods
-  const get = useCallback((endpoint) => 
-    fetchWithAuth(endpoint, 'GET'), [fetchWithAuth]);
-  
-  const post = useCallback((endpoint, data) => 
-    fetchWithAuth(endpoint, 'POST', data), [fetchWithAuth]);
-  
-  const put = useCallback((endpoint, data) => 
-    fetchWithAuth(endpoint, 'PUT', data), [fetchWithAuth]);
-  
-  const remove = useCallback((endpoint) => 
-    fetchWithAuth(endpoint, 'DELETE'), [fetchWithAuth]);
-=======
 
   // Convenience methods for common HTTP verbs
   const get = useCallback((endpoint, options = {}) => {
-    return fetchWithAuth(endpoint, { ...options, method: 'GET' });
+    return fetchWithAuth(endpoint, 'GET', null, options);
   }, [fetchWithAuth]);
   
   const post = useCallback((endpoint, data, options = {}) => {
-    return fetchWithAuth(endpoint, {
-      ...options,
-      method: 'POST',
-      body: data
-    });
+    return fetchWithAuth(endpoint, 'POST', data, options);
   }, [fetchWithAuth]);
   
   const put = useCallback((endpoint, data, options = {}) => {
-    return fetchWithAuth(endpoint, {
-      ...options,
-      method: 'PUT',
-      body: data
-    });
+    return fetchWithAuth(endpoint, 'PUT', data, options);
   }, [fetchWithAuth]);
->>>>>>> 6273a182
   
   const remove = useCallback((endpoint, options = {}) => {
-    return fetchWithAuth(endpoint, { ...options, method: 'DELETE' });
+    return fetchWithAuth(endpoint, 'DELETE', null, options);
   }, [fetchWithAuth]);
 
   // Additional specialized API calls
   const getFullDogData = useCallback(async () => {
     try {
-      return await get('dogs/full');
+      setLoading(true);
+      
+      // Fetch all dogs with their related data
+      const dogsResponse = await apiGet('/dogs?select=*,breed_info:breeds(*),dam_info:dog_relations!dam_id(*),sire_info:dog_relations!sire_id(*)');
+      
+      if (!dogsResponse.ok) {
+        throw new Error(dogsResponse.error || 'Failed to fetch dogs data');
+      }
+      
+      return dogsResponse.data;
     } catch (error) {
-      debugError('API Error in getFullDogData:', error);
-      return { ok: false, error: { message: error.message } };
+      debugError('Error fetching full dog data:', error);
+      setError(error.message);
+      throw error;
+    } finally {
+      setLoading(false);
     }
-  }, [get]);
+  }, []);
+
+  const getLitterWithRelated = useCallback(async (litterId) => {
+    try {
+      setLoading(true);
+      
+      // Fetch litter with related data
+      const litterResponse = await apiGet(`/litters?id=eq.${litterId}&select=*,dam_info:dogs!dam_id(*),sire_info:dogs!sire_id(*),breed_info:breeds(*),puppies:puppies(*)&limit=1`);
+      
+      if (!litterResponse.ok || !litterResponse.data.length) {
+        throw new Error(litterResponse.error || 'Litter not found');
+      }
+      
+      return litterResponse.data[0];
+    } catch (error) {
+      debugError(`Error fetching litter with ID ${litterId}:`, error);
+      setError(error.message);
+      throw error;
+    } finally {
+      setLoading(false);
+    }
+  }, []);
 
   return {
     loading,
     error,
-    fetchWithAuth,
     get,
     post,
     put,
-    remove,
-    getFullDogData
+    delete: remove, // Renamed to avoid JS reserved word
+    getFullDogData,
+    getLitterWithRelated,
+    clearError: () => setError(null)
   };
 };
 
-export { useApi };+export default useApi;
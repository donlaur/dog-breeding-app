import React, { useState, useEffect } from 'react';
import PropTypes from 'prop-types';
import {
  Box,
  Table,
  TableBody,
  TableCell,
  TableContainer,
  TableHead,
  TableRow,
  TableSortLabel,
  Paper,
  Chip,
  IconButton,
  Tooltip,
  LinearProgress,
  Typography,
  Link as MuiLink,
  Button,
  Dialog,
  DialogTitle,
  DialogContent,
  DialogActions,
  Alert,
  Grid,
  FormControl,
  InputLabel,
  Select,
  MenuItem,
  TextField,
  Divider,
  FormControlLabel,
  Switch
} from '@mui/material';
import { DatePicker, LocalizationProvider } from '@mui/x-date-pickers';
import { AdapterMoment } from '@mui/x-date-pickers/AdapterMoment';
import { 
  Delete as DeleteIcon, 
  Edit as EditIcon,
  Event as EventIcon,
  Pets as PetsIcon,
  Favorite as HeartIcon,
  MedicalServices as VetIcon,
  Cake as CakeIcon,
  Search as SearchIcon,
  Info as InfoIcon,
  FilterList as FilterIcon
} from '@mui/icons-material';
import moment from 'moment';
import { Link } from 'react-router-dom';
<<<<<<< HEAD
import { API_URL } from '../config';
=======
import { API_URL, debugLog, debugError } from '../config';
>>>>>>> 6273a182
import { apiGet, apiDelete } from '../utils/apiUtils';

// Helper function to determine event icon
const getEventIcon = (eventType) => {
  switch (eventType) {
    case 'litter_milestone':
      return <PetsIcon color="success" fontSize="small" />;
    case 'heat_reminder':
      return <HeartIcon color="error" fontSize="small" />;
    case 'vet_appointment':
      return <VetIcon color="info" fontSize="small" />;
    case 'birthday':
      return <CakeIcon color="secondary" fontSize="small" />;
    default:
      return <EventIcon color="primary" fontSize="small" />;
  }
};

// Helper function to get display text for related entity
const getRelatedEntityText = (type, id, entities) => {
  if (!type || !id) return '—';
  
  if (type === 'dog' && entities.dogs) {
    const dog = entities.dogs.find(d => d.id === id);
    return dog ? `Dog: ${dog.call_name || dog.registered_name || `#${id}`}` : `Dog #${id}`;
  }
  
  if (type === 'litter' && entities.litters) {
    const litter = entities.litters.find(l => l.id === id);
    return litter ? `Litter: ${litter.litter_name || `#${id}`}` : `Litter #${id}`;
  }
  
  if (type === 'puppy' && entities.puppies) {
    const puppy = entities.puppies.find(p => p.id === id);
    return puppy ? `Puppy: ${puppy.name || `#${id}`}` : `Puppy #${id}`;
  }
  
  return `${type}: ${id}`;
};

const EventsListView = ({ onEventCreated, onEventDeleted }) => {
  // State for events and sorting
  const [events, setEvents] = useState([]);
  const [filteredEvents, setFilteredEvents] = useState([]);
  const [loading, setLoading] = useState(true);
  const [error, setError] = useState(null);
  const [order, setOrder] = useState('asc');
  const [orderBy, setOrderBy] = useState('start_date');
  
  // State for related entities
  const [entities, setEntities] = useState({
    dogs: [],
    litters: [],
    puppies: []
  });
  
  // State for event detail modal
  const [selectedEvent, setSelectedEvent] = useState(null);
  const [showDeleteConfirm, setShowDeleteConfirm] = useState(false);
  const [deleteInProgress, setDeleteInProgress] = useState(false);
  
  // State for filters
  const [filters, setFilters] = useState({
    eventType: 'all',
    relatedType: 'all',
    relatedEntity: 'all',
    dateRange: 'all',
    startDate: moment().startOf('day').toDate(),
    endDate: moment().add(3, 'months').endOf('day').toDate(),
    showPastEvents: false
  });
  
  // State for filter dialog
  const [showFilterDialog, setShowFilterDialog] = useState(false);
  
  // Initialize filter entities
  const [filterEntities, setFilterEntities] = useState({
    dogs: [],
    litters: [],
    puppies: []
  });
  
  // Fetch events data including heats and litter events
  useEffect(() => {
    const fetchEvents = async () => {
      setLoading(true);
      setError(null);
      
      try {
        // Fetch from multiple endpoints in parallel
        const [eventsResponse, heatsResponse, littersResponse] = await Promise.all([
          apiGet('events/'),
          apiGet('heats/'),
          apiGet('litters/')
        ]);
        
        if (!eventsResponse.success) {
          throw new Error(eventsResponse.error || 'Failed to load events');
        }
        
        // Process custom events from events table
        let allEvents = [];
<<<<<<< HEAD
        if (eventsResponse.success) {
          const eventsData = eventsResponse.data;
          allEvents = eventsData.map(event => ({
=======
        if (eventsResponse.ok) {
          allEvents = eventsResponse.data.map(event => ({
>>>>>>> 6273a182
            ...event,
            sourceType: 'event' // Mark the source for identification
          }));
        }
        
        // Process heat cycles as events
<<<<<<< HEAD
        if (heatsResponse.success) {
          const heatsData = heatsResponse.data;
          const heatEvents = heatsData.map(heat => ({
=======
        if (heatsResponse.ok) {
          const heatEvents = heatsResponse.data.map(heat => ({
>>>>>>> 6273a182
            id: `heat-${heat.id}`,
            title: `Heat Cycle`,
            description: heat.notes || 'Heat cycle',
            start_date: heat.start_date,
            end_date: heat.end_date || heat.start_date,
            event_type: 'heat_reminder',
            related_type: 'dog',
            related_id: heat.dog_id,
            color: '#FF9800', // Orange for heat events
            sourceType: 'heat',
            raw_data: heat
          }));
          allEvents = [...allEvents, ...heatEvents];
        }
        
        // Process litters as events
<<<<<<< HEAD
        if (littersResponse.success) {
=======
        if (littersResponse.ok) {
>>>>>>> 6273a182
          const littersData = littersResponse.data;
          
          // Map litters to birth events
          const litterEvents = littersData.flatMap(litter => {
            const events = [];
            
            // Birth event
            if (litter.whelp_date) {
              events.push({
                id: `litter-birth-${litter.id}`,
                title: `Litter Birth - ${litter.litter_name || `#${litter.id}`}`,
                description: `Litter ${litter.litter_name || `#${litter.id}`} born`,
                start_date: litter.whelp_date,
                end_date: litter.whelp_date,
                event_type: 'litter_milestone',
                related_type: 'litter',
                related_id: litter.id,
                color: '#4CAF50', // Green for litter events
                sourceType: 'litter',
                raw_data: litter
              });
            }
            
            // Go home date (8 weeks after birth)
            if (litter.whelp_date) {
              const whelpDate = new Date(litter.whelp_date);
              const goHomeDate = new Date(whelpDate);
              goHomeDate.setDate(whelpDate.getDate() + 56); // 8 weeks
              
              events.push({
                id: `litter-gohome-${litter.id}`,
                title: `Puppies Go Home - ${litter.litter_name || `#${litter.id}`}`,
                description: `Puppies from litter ${litter.litter_name || `#${litter.id}`} ready to go home`,
                start_date: goHomeDate.toISOString(),
                end_date: goHomeDate.toISOString(),
                event_type: 'litter_milestone',
                related_type: 'litter',
                related_id: litter.id,
                color: '#673AB7', // Purple
                sourceType: 'litter',
                raw_data: litter
              });
            }
            
            return events;
          });
          
          allEvents = [...allEvents, ...litterEvents];
        }
        
        // Sort by date
        allEvents.sort((a, b) => new Date(a.start_date) - new Date(b.start_date));
        
        setEvents(allEvents);
      } catch (err) {
<<<<<<< HEAD
        console.error('Error fetching events:', err);
        setError('Failed to load events');
=======
        debugError('Error fetching events:', err);
        setError(err.message);
>>>>>>> 6273a182
      } finally {
        setLoading(false);
      }
    };
    
    fetchEvents();
  }, []);
  
  // Fetch related entities for lookup
  useEffect(() => {
    const fetchRelatedEntities = async () => {
      try {
<<<<<<< HEAD
        const dogRes = apiGet('dogs/');
        const litterRes = apiGet('litters/');
        const puppyRes = apiGet('puppies/');
        
=======
>>>>>>> 6273a182
        const [dogsResponse, littersResponse, puppiesResponse] = await Promise.all([
          apiGet('dogs/'),
          apiGet('litters/'),
          apiGet('puppies/')
        ]);
        
<<<<<<< HEAD
        const dogsData = dogsResponse.success ? dogsResponse.data : [];
        const littersData = littersResponse.success ? littersResponse.data : [];
        const puppiesData = puppiesResponse.success ? puppiesResponse.data : [];
=======
        const dogsData = dogsResponse.ok ? dogsResponse.data : [];
        const littersData = littersResponse.ok ? littersResponse.data : [];
        const puppiesData = puppiesResponse.ok ? puppiesResponse.data : [];
>>>>>>> 6273a182
        
        const entitiesData = {
          dogs: dogsData,
          litters: littersData,
          puppies: puppiesData
        };
        setEntities(entitiesData);
        setFilterEntities(entitiesData);
      } catch (err) {
        debugError('Error fetching related entities:', err);
      }
    };
    
    fetchRelatedEntities();
  }, []);
  
  // Handle sorting
  const handleRequestSort = (property) => {
    const isAsc = orderBy === property && order === 'asc';
    setOrder(isAsc ? 'desc' : 'asc');
    setOrderBy(property);
  };
  
  // Get the sortable value from an event based on column
  const getSortValue = (event, column) => {
    switch (column) {
      case 'start_date':
        return new Date(event.start_date);
      case 'title':
        return event.title.toLowerCase();
      case 'event_type':
        return event.event_type;
      case 'related_entity':
        return event.related_type ? (event.related_type + event.related_id) : '';
      case 'recurring':
        return event.recurring || 'none';
      default:
        return '';
    }
  };
  
  // Apply filters to events
  useEffect(() => {
    if (!events.length) return;
    
    let result = [...events];
    
    // Filter by event type
    if (filters.eventType !== 'all') {
      result = result.filter(event => event.event_type === filters.eventType);
    }
    
    // Filter by related type
    if (filters.relatedType !== 'all') {
      result = result.filter(event => event.related_type === filters.relatedType);
    }
    
    // Filter by related entity (specific dog, litter, etc.)
    if (filters.relatedEntity !== 'all') {
      result = result.filter(event => 
        event.related_type === filters.relatedType && 
        event.related_id === parseInt(filters.relatedEntity)
      );
    }
    
    // Filter by date range
    if (filters.dateRange !== 'all') {
      const now = moment();
      
      switch (filters.dateRange) {
        case 'today':
          result = result.filter(event => 
            moment(event.start_date).isSame(now, 'day')
          );
          break;
        case 'week':
          result = result.filter(event => 
            moment(event.start_date).isSameOrAfter(now.clone().startOf('day')) &&
            moment(event.start_date).isSameOrBefore(now.clone().add(7, 'days').endOf('day'))
          );
          break;
        case 'month':
          result = result.filter(event => 
            moment(event.start_date).isSameOrAfter(now.clone().startOf('day')) &&
            moment(event.start_date).isSameOrBefore(now.clone().add(1, 'month').endOf('day'))
          );
          break;
        case 'custom':
          result = result.filter(event => 
            moment(event.start_date).isSameOrAfter(moment(filters.startDate).startOf('day')) &&
            moment(event.start_date).isSameOrBefore(moment(filters.endDate).endOf('day'))
          );
          break;
        default:
          break;
      }
    }
    
    // Show/hide past events
    if (!filters.showPastEvents) {
      result = result.filter(event => 
        moment(event.start_date).isSameOrAfter(moment().startOf('day'))
      );
    }
    
    setFilteredEvents(result);
  }, [events, filters]);
  
  // Sort the events
  const sortedEvents = [...(filteredEvents.length ? filteredEvents : events)].sort((a, b) => {
    const aValue = getSortValue(a, orderBy);
    const bValue = getSortValue(b, orderBy);
    
    if (aValue < bValue) return order === 'asc' ? -1 : 1;
    if (aValue > bValue) return order === 'asc' ? 1 : -1;
    return 0;
  });
  
  // Format date for display
  const formatEventDate = (date) => {
    return moment(date).format('MMM D, YYYY');
  };
  
  // Handle event details click
  const handleEventClick = (event) => {
    setSelectedEvent(event);
  };
  
  // Delete the selected event
  const handleDeleteEvent = async () => {
    setDeleteInProgress(true);
    setError(null);
    
    try {
      let response;
      
      // Special handling for different source types
      if (selectedEvent.sourceType === 'heat') {
<<<<<<< HEAD
        // For heat events, we need to delete the heat cycle
        const heatId = selectedEvent.id.replace('heat-', '');
        response = await apiDelete(`heats/${heatId}`);
=======
        // For heat events
        setError("Cannot delete heat events directly. Please edit the heat record instead.");
        setDeleteInProgress(false);
        return;
>>>>>>> 6273a182
      } else if (selectedEvent.sourceType === 'litter') {
        // For litter events (birth, go home, etc)
        // You could potentially add an API to update litter dates if needed
        setError("Cannot delete litter events directly. Please edit the litter instead.");
        setDeleteInProgress(false);
        return;
      } else {
        // For regular events, delete from the events API
        response = await apiDelete(`events/${selectedEvent.id}`);
      }
      
<<<<<<< HEAD
      if (!response.success) {
=======
      if (!response.ok) {
>>>>>>> 6273a182
        throw new Error(response.error || 'Failed to delete event');
      }
      
      // Remove event from local state
      setEvents(events.filter(e => e.id !== selectedEvent.id));
      
      // Close dialogs
      setShowDeleteConfirm(false);
      setSelectedEvent(null);
      
      // Notify parent
      if (onEventDeleted) {
        onEventDeleted();
      }
    } catch (err) {
      debugError('Error deleting event:', err);
      setError(`Error deleting event: ${err.message}`);
    } finally {
      setDeleteInProgress(false);
    }
  };
  
  // Get link for related entity
  const getEntityLink = (event) => {
    if (!event.related_type || !event.related_id) return null;
    
    switch (event.related_type) {
      case 'dog':
        return `/dashboard/dogs/${event.related_id}`;
      case 'litter':
        return `/dashboard/litters/${event.related_id}`;
      case 'puppy':
        return `/dashboard/puppies/${event.related_id}`;
      default:
        return null;
    }
  };
  
  // Get recurrence display text
  const getRecurrenceText = (recurring) => {
    switch (recurring) {
      case 'daily':
        return 'Daily';
      case 'weekly':
        return 'Weekly';
      case 'monthly':
        return 'Monthly';
      case 'yearly':
        return 'Yearly';
      default:
        return 'One-time';
    }
  };
  
  // Handle filter changes
  const handleFilterChange = (newFilters) => {
    setFilters(prev => ({ ...prev, ...newFilters }));
  };
  
  // Get event type options for filter
  const getEventTypeOptions = () => {
    // Get unique event types from events
    const types = [...new Set(events.map(event => event.event_type))];
    return [
      { value: 'all', label: 'All Types' },
      ...types.map(type => ({
        value: type,
        label: type.replace(/_/g, ' ').replace(/\b\w/g, l => l.toUpperCase())
      }))
    ];
  };
  
  // Get related type options for filter
  const getRelatedTypeOptions = () => {
    // Get unique related types from events
    const types = [...new Set(events.filter(e => e.related_type).map(event => event.related_type))];
    return [
      { value: 'all', label: 'All Entities' },
      ...types.map(type => ({
        value: type,
        label: type.charAt(0).toUpperCase() + type.slice(1)
      }))
    ];
  };
  
  // Get related entity options based on selected related type
  const getRelatedEntityOptions = () => {
    if (filters.relatedType === 'all') return [{ value: 'all', label: 'All' }];
    
    let entityList = [];
    
    switch (filters.relatedType) {
      case 'dog':
        entityList = filterEntities.dogs || [];
        return [
          { value: 'all', label: 'All Dogs' },
          ...entityList.map(entity => ({
            value: entity.id.toString(),
            label: entity.call_name || entity.registered_name || `Dog #${entity.id}`
          }))
        ];
      case 'litter':
        entityList = filterEntities.litters || [];
        return [
          { value: 'all', label: 'All Litters' },
          ...entityList.map(entity => ({
            value: entity.id.toString(),
            label: entity.litter_name || `Litter #${entity.id}`
          }))
        ];
      case 'puppy':
        entityList = filterEntities.puppies || [];
        return [
          { value: 'all', label: 'All Puppies' },
          ...entityList.map(entity => ({
            value: entity.id.toString(),
            label: entity.name || `Puppy #${entity.id}`
          }))
        ];
      default:
        return [{ value: 'all', label: 'All' }];
    }
  };
  
  // Reset all filters
  const resetFilters = () => {
    setFilters({
      eventType: 'all',
      relatedType: 'all',
      relatedEntity: 'all',
      dateRange: 'all',
      startDate: moment().startOf('day').toDate(),
      endDate: moment().add(3, 'months').endOf('day').toDate(),
      showPastEvents: false
    });
  };
  
  // Count active filters
  const getActiveFilterCount = () => {
    let count = 0;
    if (filters.eventType !== 'all') count++;
    if (filters.relatedType !== 'all') count++;
    if (filters.relatedEntity !== 'all') count++;
    if (filters.dateRange !== 'all') count++;
    if (filters.showPastEvents) count++;
    return count;
  };
  
  return (
    <Box>
      {error && (
        <Alert severity="error" sx={{ mb: 2 }}>
          {error}
        </Alert>
      )}
      
      {/* Filter summary bar */}
      <Box sx={{ 
        display: 'flex', 
        justifyContent: 'space-between', 
        alignItems: 'center',
        mb: 2
      }}>
        <Box>
          {getActiveFilterCount() > 0 && (
            <Box sx={{ display: 'flex', alignItems: 'center', flexWrap: 'wrap', gap: 1 }}>
              <Typography variant="body2" color="text.secondary">
                Active filters:
              </Typography>
              
              {filters.eventType !== 'all' && (
                <Chip 
                  size="small" 
                  label={`Type: ${filters.eventType.replace(/_/g, ' ')}`}
                  onDelete={() => handleFilterChange({ eventType: 'all' })}
                />
              )}
              
              {filters.relatedType !== 'all' && (
                <Chip 
                  size="small" 
                  label={`Related: ${filters.relatedType}`}
                  onDelete={() => handleFilterChange({ 
                    relatedType: 'all', 
                    relatedEntity: 'all' 
                  })}
                />
              )}
              
              {filters.dateRange !== 'all' && (
                <Chip 
                  size="small" 
                  label={`Date: ${filters.dateRange === 'custom' ? 'Custom range' : filters.dateRange}`}
                  onDelete={() => handleFilterChange({ dateRange: 'all' })}
                />
              )}
              
              {filters.showPastEvents && (
                <Chip 
                  size="small" 
                  label="Including past events"
                  onDelete={() => handleFilterChange({ showPastEvents: false })}
                />
              )}
              
              <Button 
                size="small" 
                variant="text" 
                onClick={resetFilters}
              >
                Clear all
              </Button>
            </Box>
          )}
        </Box>
        
        <Button
          startIcon={<FilterIcon />}
          onClick={() => setShowFilterDialog(true)}
          variant={getActiveFilterCount() > 0 ? "contained" : "outlined"}
          size="small"
          color={getActiveFilterCount() > 0 ? "primary" : "inherit"}
        >
          {getActiveFilterCount() > 0 ? `Filters (${getActiveFilterCount()})` : "Filter"}
        </Button>
      </Box>
      
      <TableContainer component={Paper}>
        {loading ? (
          <LinearProgress />
        ) : (
          <Table size="small">
            <TableHead>
              <TableRow>
                <TableCell>
                  <TableSortLabel
                    active={orderBy === 'start_date'}
                    direction={orderBy === 'start_date' ? order : 'asc'}
                    onClick={() => handleRequestSort('start_date')}
                  >
                    Date
                  </TableSortLabel>
                </TableCell>
                <TableCell>
                  <TableSortLabel
                    active={orderBy === 'title'}
                    direction={orderBy === 'title' ? order : 'asc'}
                    onClick={() => handleRequestSort('title')}
                  >
                    Event
                  </TableSortLabel>
                </TableCell>
                <TableCell>
                  <TableSortLabel
                    active={orderBy === 'event_type'}
                    direction={orderBy === 'event_type' ? order : 'asc'}
                    onClick={() => handleRequestSort('event_type')}
                  >
                    Type
                  </TableSortLabel>
                </TableCell>
                <TableCell>
                  <TableSortLabel
                    active={orderBy === 'related_entity'}
                    direction={orderBy === 'related_entity' ? order : 'asc'}
                    onClick={() => handleRequestSort('related_entity')}
                  >
                    Related To
                  </TableSortLabel>
                </TableCell>
                <TableCell>
                  <TableSortLabel
                    active={orderBy === 'recurring'}
                    direction={orderBy === 'recurring' ? order : 'asc'}
                    onClick={() => handleRequestSort('recurring')}
                  >
                    Recurrence
                  </TableSortLabel>
                </TableCell>
                <TableCell align="right">Actions</TableCell>
              </TableRow>
            </TableHead>
            <TableBody>
              {sortedEvents.length === 0 ? (
                <TableRow>
                  <TableCell colSpan={6} align="center" sx={{ py: 3 }}>
                    <Typography variant="body2" color="text.secondary">
                      No events found
                    </Typography>
                  </TableCell>
                </TableRow>
              ) : (
                sortedEvents.map((event) => (
                  <TableRow 
                    key={event.id}
                    hover
                    sx={{ '&:hover': { cursor: 'pointer' } }}
                  >
                    <TableCell onClick={() => handleEventClick(event)}>
                      <Box sx={{ display: 'flex', alignItems: 'center' }}>
                        {getEventIcon(event.event_type)}
                        <Box sx={{ ml: 1 }}>
                          {formatEventDate(event.start_date)}
                        </Box>
                      </Box>
                    </TableCell>
                    <TableCell onClick={() => handleEventClick(event)}>
                      <Typography variant="body2" sx={{ fontWeight: 500 }}>
                        {event.title}
                      </Typography>
                      {event.description && (
                        <Typography variant="caption" color="text.secondary" noWrap>
                          {event.description.length > 50 
                            ? `${event.description.substring(0, 50)}...` 
                            : event.description
                          }
                        </Typography>
                      )}
                    </TableCell>
                    <TableCell onClick={() => handleEventClick(event)}>
                      <Chip 
                        size="small" 
                        label={event.event_type.replace('_', ' ')} 
                        color={
                          event.event_type === 'litter_milestone' ? 'success' :
                          event.event_type === 'heat_reminder' ? 'error' :
                          event.event_type === 'vet_appointment' ? 'info' :
                          event.event_type === 'birthday' ? 'secondary' : 'primary'
                        }
                        variant="outlined"
                      />
                    </TableCell>
                    <TableCell onClick={() => handleEventClick(event)}>
                      {event.related_type && event.related_id ? (
                        <MuiLink 
                          component={Link} 
                          to={getEntityLink(event) || '#'}
                          onClick={(e) => e.stopPropagation()}
                        >
                          {getRelatedEntityText(event.related_type, event.related_id, entities)}
                        </MuiLink>
                      ) : (
                        '—'
                      )}
                    </TableCell>
                    <TableCell onClick={() => handleEventClick(event)}>
                      {getRecurrenceText(event.recurring)}
                    </TableCell>
                    <TableCell align="right">
                      <Tooltip title="View Details">
                        <IconButton size="small" onClick={() => handleEventClick(event)}>
                          <InfoIcon fontSize="small" />
                        </IconButton>
                      </Tooltip>
                      {event.sourceType !== 'litter' ? (
                        <Tooltip title="Delete">
                          <IconButton 
                            size="small" 
                            color="error"
                            onClick={(e) => {
                              e.stopPropagation();
                              setSelectedEvent(event);
                              setShowDeleteConfirm(true);
                            }}
                          >
                            <DeleteIcon fontSize="small" />
                          </IconButton>
                        </Tooltip>
                      ) : (
                        <Tooltip title="Cannot delete litter events directly">
                          <span>
                            <IconButton 
                              size="small" 
                              color="default"
                              disabled
                            >
                              <DeleteIcon fontSize="small" />
                            </IconButton>
                          </span>
                        </Tooltip>
                      )}
                    </TableCell>
                  </TableRow>
                ))
              )}
            </TableBody>
          </Table>
        )}
      </TableContainer>
      
      {/* Event Details Dialog */}
      {selectedEvent && (
        <Dialog
          open={!!selectedEvent && !showDeleteConfirm}
          onClose={() => setSelectedEvent(null)}
          maxWidth="sm"
          fullWidth
        >
          <DialogTitle sx={{ pb: 1 }}>
            {selectedEvent.title}
          </DialogTitle>
          <DialogContent sx={{ pt: 2 }}>
            <Box sx={{ mb: 2, display: 'flex', flexDirection: 'column', gap: 2 }}>
              <Box>
                <Typography variant="overline" color="text.secondary">
                  Date
                </Typography>
                <Typography variant="body1">
                  {formatEventDate(selectedEvent.start_date)}
                  {selectedEvent.end_date && selectedEvent.start_date !== selectedEvent.end_date && (
                    ` - ${formatEventDate(selectedEvent.end_date)}`
                  )}
                </Typography>
              </Box>
              
              <Box>
                <Typography variant="overline" color="text.secondary">
                  Event Type
                </Typography>
                <Box sx={{ display: 'flex', alignItems: 'center', gap: 1 }}>
                  {getEventIcon(selectedEvent.event_type)}
                  <Typography variant="body1" sx={{ textTransform: 'capitalize' }}>
                    {selectedEvent.event_type.replace(/_/g, ' ')}
                  </Typography>
                </Box>
              </Box>
              
              {/* Heat specific details */}
              {selectedEvent.sourceType === 'heat' && selectedEvent.raw_data && (
                <>
                  {selectedEvent.raw_data.mating_date && (
                    <Box>
                      <Typography variant="overline" color="text.secondary">
                        Mating Date
                      </Typography>
                      <Typography variant="body1">
                        {formatEventDate(selectedEvent.raw_data.mating_date)}
                      </Typography>
                    </Box>
                  )}
                  
                  {selectedEvent.raw_data.status && (
                    <Box>
                      <Typography variant="overline" color="text.secondary">
                        Status
                      </Typography>
                      <Typography variant="body1">
                        {selectedEvent.raw_data.status}
                      </Typography>
                    </Box>
                  )}
                </>
              )}
              
              {/* Litter specific details */}
              {selectedEvent.sourceType === 'litter' && selectedEvent.raw_data && (
                <>
                  {selectedEvent.raw_data.num_puppies > 0 && (
                    <Box>
                      <Typography variant="overline" color="text.secondary">
                        Puppy Count
                      </Typography>
                      <Typography variant="body1">
                        {selectedEvent.raw_data.num_puppies}
                      </Typography>
                    </Box>
                  )}
                  
                  {/* Show dam info */}
                  {selectedEvent.raw_data.dam_id && (
                    <Box>
                      <Typography variant="overline" color="text.secondary">
                        Dam
                      </Typography>
                      <Typography variant="body1" component="div">
                        {entities.dogs?.find(d => d.id === selectedEvent.raw_data.dam_id)?.call_name || `#${selectedEvent.raw_data.dam_id}`}
                        <Button 
                          component={Link} 
                          to={`/dashboard/dogs/${selectedEvent.raw_data.dam_id}`}
                          size="small" 
                          sx={{ ml: 1 }}
                        >
                          View
                        </Button>
                      </Typography>
                    </Box>
                  )}
                  
                  {/* Show sire info */}
                  {selectedEvent.raw_data.sire_id && (
                    <Box>
                      <Typography variant="overline" color="text.secondary">
                        Sire
                      </Typography>
                      <Typography variant="body1" component="div">
                        {entities.dogs?.find(d => d.id === selectedEvent.raw_data.sire_id)?.call_name || `#${selectedEvent.raw_data.sire_id}`}
                        <Button 
                          component={Link} 
                          to={`/dashboard/dogs/${selectedEvent.raw_data.sire_id}`}
                          size="small" 
                          sx={{ ml: 1 }}
                        >
                          View
                        </Button>
                      </Typography>
                    </Box>
                  )}
                </>
              )}
              
              {selectedEvent.description && (
                <Box>
                  <Typography variant="overline" color="text.secondary">
                    Description
                  </Typography>
                  <Typography variant="body1">
                    {selectedEvent.description}
                  </Typography>
                </Box>
              )}
              
              {selectedEvent.related_type && selectedEvent.related_id && (
                <Box>
                  <Typography variant="overline" color="text.secondary">
                    Related To
                  </Typography>
                  <Typography variant="body1">
                    {getRelatedEntityText(selectedEvent.related_type, selectedEvent.related_id, entities)}
                    {getEntityLink(selectedEvent) && (
                      <Button 
                        component={Link} 
                        to={getEntityLink(selectedEvent)}
                        size="small" 
                        sx={{ ml: 1 }}
                      >
                        View
                      </Button>
                    )}
                  </Typography>
                </Box>
              )}
              
              {selectedEvent.recurring && selectedEvent.recurring !== 'none' && (
                <Box>
                  <Typography variant="overline" color="text.secondary">
                    Recurrence
                  </Typography>
                  <Typography variant="body1">
                    {getRecurrenceText(selectedEvent.recurring)}
                  </Typography>
                </Box>
              )}
              
              {selectedEvent.notify && (
                <Box>
                  <Typography variant="overline" color="text.secondary">
                    Notification
                  </Typography>
                  <Typography variant="body1">
                    {selectedEvent.notify_days_before > 0 
                      ? `${selectedEvent.notify_days_before} days before event` 
                      : 'On event day'}
                  </Typography>
                </Box>
              )}
            </Box>
          </DialogContent>
          <DialogActions>
            <Button onClick={() => setSelectedEvent(null)}>
              Close
            </Button>
            {selectedEvent.sourceType !== 'litter' && (
              <Button 
                color="error" 
                onClick={() => setShowDeleteConfirm(true)}
                startIcon={<DeleteIcon />}
              >
                Delete
              </Button>
            )}
          </DialogActions>
        </Dialog>
      )}
      
      {/* Delete Confirmation Dialog */}
      <Dialog
        open={showDeleteConfirm}
        onClose={() => setShowDeleteConfirm(false)}
      >
        <DialogTitle>Delete Event</DialogTitle>
        <DialogContent>
          <Typography variant="body1">
            Are you sure you want to delete this event?
          </Typography>
          {selectedEvent && (
            <Typography variant="body2" fontWeight="500" mt={1}>
<<<<<<< HEAD
              &quot;{selectedEvent.title}&quot; on {formatEventDate(selectedEvent.start_date)}
=======
              &ldquo;{selectedEvent.title}&rdquo; on {formatEventDate(selectedEvent.start_date)}
>>>>>>> 6273a182
            </Typography>
          )}
          <Typography variant="body2" color="error" mt={2}>
            This action cannot be undone.
          </Typography>
        </DialogContent>
        <DialogActions>
          <Button 
            onClick={() => setShowDeleteConfirm(false)} 
            disabled={deleteInProgress}
          >
            Cancel
          </Button>
          <Button 
            color="error" 
            onClick={handleDeleteEvent}
            disabled={deleteInProgress}
          >
            {deleteInProgress ? 'Deleting...' : 'Delete'}
          </Button>
        </DialogActions>
      </Dialog>
      
      {/* Filter Dialog */}
      <Dialog 
        open={showFilterDialog} 
        onClose={() => setShowFilterDialog(false)}
        maxWidth="sm"
        fullWidth
      >
        <DialogTitle>Filter Events</DialogTitle>
        <DialogContent dividers>
          <Grid container spacing={2} sx={{ pt: 1 }}>
            {/* Event Type Filter */}
            <Grid item xs={12}>
              <FormControl fullWidth variant="outlined" size="small">
                <InputLabel>Event Type</InputLabel>
                <Select
                  value={filters.eventType}
                  onChange={(e) => handleFilterChange({ eventType: e.target.value })}
                  label="Event Type"
                >
                  {getEventTypeOptions().map(option => (
                    <MenuItem key={option.value} value={option.value}>
                      {option.label}
                    </MenuItem>
                  ))}
                </Select>
              </FormControl>
            </Grid>
            
            {/* Related Type Filter */}
            <Grid item xs={12} sm={6}>
              <FormControl fullWidth variant="outlined" size="small">
                <InputLabel>Related To</InputLabel>
                <Select
                  value={filters.relatedType}
                  onChange={(e) => handleFilterChange({ 
                    relatedType: e.target.value,
                    relatedEntity: 'all' // Reset entity when type changes
                  })}
                  label="Related To"
                >
                  {getRelatedTypeOptions().map(option => (
                    <MenuItem key={option.value} value={option.value}>
                      {option.label}
                    </MenuItem>
                  ))}
                </Select>
              </FormControl>
            </Grid>
            
            {/* Related Entity Filter (only shown when a related type is selected) */}
            <Grid item xs={12} sm={6}>
              <FormControl 
                fullWidth 
                variant="outlined" 
                size="small"
                disabled={filters.relatedType === 'all'}
              >
                <InputLabel>Specific {filters.relatedType === 'all' ? 'Entity' : filters.relatedType}</InputLabel>
                <Select
                  value={filters.relatedEntity}
                  onChange={(e) => handleFilterChange({ relatedEntity: e.target.value })}
                  label={`Specific ${filters.relatedType === 'all' ? 'Entity' : filters.relatedType}`}
                >
                  {getRelatedEntityOptions().map(option => (
                    <MenuItem key={option.value} value={option.value}>
                      {option.label}
                    </MenuItem>
                  ))}
                </Select>
              </FormControl>
            </Grid>
            
            <Grid item xs={12}>
              <Divider textAlign="left">
                <Typography variant="caption" color="text.secondary">
                  Date Range
                </Typography>
              </Divider>
            </Grid>
            
            {/* Date Range Filter */}
            <Grid item xs={12}>
              <FormControl fullWidth variant="outlined" size="small">
                <InputLabel>Date Range</InputLabel>
                <Select
                  value={filters.dateRange}
                  onChange={(e) => handleFilterChange({ dateRange: e.target.value })}
                  label="Date Range"
                >
                  <MenuItem value="all">All Dates</MenuItem>
                  <MenuItem value="today">Today</MenuItem>
                  <MenuItem value="week">Next 7 Days</MenuItem>
                  <MenuItem value="month">Next 30 Days</MenuItem>
                  <MenuItem value="custom">Custom Range</MenuItem>
                </Select>
              </FormControl>
            </Grid>
            
            {/* Custom Date Range (only shown when custom is selected) */}
            {filters.dateRange === 'custom' && (
              <>
                <Grid item xs={12} sm={6}>
                  <LocalizationProvider dateAdapter={AdapterMoment}>
                    <DatePicker
                      label="Start Date"
                      value={moment(filters.startDate)}
                      onChange={(newValue) => {
                        handleFilterChange({ startDate: newValue.toDate() });
                      }}
                      renderInput={(params) => <TextField {...params} size="small" fullWidth />}
                    />
                  </LocalizationProvider>
                </Grid>
                <Grid item xs={12} sm={6}>
                  <LocalizationProvider dateAdapter={AdapterMoment}>
                    <DatePicker
                      label="End Date"
                      value={moment(filters.endDate)}
                      onChange={(newValue) => {
                        handleFilterChange({ endDate: newValue.toDate() });
                      }}
                      renderInput={(params) => <TextField {...params} size="small" fullWidth />}
                      minDate={moment(filters.startDate)}
                    />
                  </LocalizationProvider>
                </Grid>
              </>
            )}
            
            {/* Past Events Toggle */}
            <Grid item xs={12}>
              <FormControlLabel
                control={
                  <Switch
                    checked={filters.showPastEvents}
                    onChange={(e) => handleFilterChange({ showPastEvents: e.target.checked })}
                    name="showPastEvents"
                  />
                }
                label="Show past events"
              />
            </Grid>
          </Grid>
        </DialogContent>
        <DialogActions>
          <Button onClick={resetFilters} color="inherit">
            Reset All
          </Button>
          <Button onClick={() => setShowFilterDialog(false)}>
            Apply Filters
          </Button>
        </DialogActions>
      </Dialog>
    </Box>
  );
};

<<<<<<< HEAD
// Define prop types for EventsListView
=======
>>>>>>> 6273a182
EventsListView.propTypes = {
  onEventCreated: PropTypes.func,
  onEventDeleted: PropTypes.func
};

export default EventsListView;<|MERGE_RESOLUTION|>--- conflicted
+++ resolved
@@ -1,424 +1,392 @@
-import React, { useState, useEffect } from 'react';
+// src/components/EventsListView.js
+import React, { useState, useEffect, useCallback } from 'react';
 import PropTypes from 'prop-types';
-import {
+import { 
   Box,
-  Table,
-  TableBody,
-  TableCell,
-  TableContainer,
-  TableHead,
-  TableRow,
-  TableSortLabel,
+  Typography,
+  Grid,
   Paper,
-  Chip,
+  List,
+  ListItem,
+  ListItemText,
+  ListItemIcon,
+  ListItemButton,
+  ListItemSecondaryAction,
   IconButton,
+  Divider,
   Tooltip,
-  LinearProgress,
-  Typography,
-  Link as MuiLink,
+  Menu,
+  MenuItem,
+  CircularProgress,
+  Alert,
   Button,
   Dialog,
+  DialogActions,
+  DialogContent,
+  DialogContentText,
   DialogTitle,
-  DialogContent,
-  DialogActions,
-  Alert,
-  Grid,
-  FormControl,
-  InputLabel,
-  Select,
-  MenuItem,
+  Badge,
+  Card,
+  CardContent,
+  Chip,
+  Tabs,
+  Tab,
   TextField,
-  Divider,
-  FormControlLabel,
-  Switch
+  InputAdornment
 } from '@mui/material';
-import { DatePicker, LocalizationProvider } from '@mui/x-date-pickers';
-import { AdapterMoment } from '@mui/x-date-pickers/AdapterMoment';
 import { 
-  Delete as DeleteIcon, 
+  Event as EventIcon,
+  EventNote as EventNoteIcon,
+  Pets as PetsIcon,
+  Favorite as FavoriteIcon,
+  Healing as HealingIcon,
+  Spa as SpaIcon,
+  EmojiEvents as ShowsIcon,
+  Celebration as BirthdayIcon,
+  MoreVert as MoreVertIcon,
+  Delete as DeleteIcon,
   Edit as EditIcon,
-  Event as EventIcon,
-  Pets as PetsIcon,
-  Favorite as HeartIcon,
-  MedicalServices as VetIcon,
-  Cake as CakeIcon,
+  FilterList as FilterIcon,
   Search as SearchIcon,
-  Info as InfoIcon,
-  FilterList as FilterIcon
+  Clear as ClearIcon,
+  CheckCircle as CheckCircleIcon,
+  Today as TodayIcon
 } from '@mui/icons-material';
 import moment from 'moment';
 import { Link } from 'react-router-dom';
-<<<<<<< HEAD
-import { API_URL } from '../config';
-=======
-import { API_URL, debugLog, debugError } from '../config';
->>>>>>> 6273a182
+import { debugLog, debugError } from '../config';
 import { apiGet, apiDelete } from '../utils/apiUtils';
 
 // Helper function to determine event icon
-const getEventIcon = (eventType) => {
-  switch (eventType) {
-    case 'litter_milestone':
-      return <PetsIcon color="success" fontSize="small" />;
-    case 'heat_reminder':
-      return <HeartIcon color="error" fontSize="small" />;
-    case 'vet_appointment':
-      return <VetIcon color="info" fontSize="small" />;
-    case 'birthday':
-      return <CakeIcon color="secondary" fontSize="small" />;
+const getEventIcon = (event) => {
+  // Check source type first
+  if (event.sourceType === 'heat') {
+    return <FavoriteIcon color="error" />;
+  }
+  
+  if (event.sourceType === 'litter-birth') {
+    return <PetsIcon color="primary" />;
+  }
+  
+  if (event.sourceType === 'litter-gohome') {
+    return <PetsIcon color="action" />;
+  }
+  
+  // Check category for standard events
+  switch (event.category) {
+    case 'Health':
+      return <HealingIcon color="secondary" />;
+    case 'Breeding':
+      return <FavoriteIcon color="error" />;
+    case 'Training':
+      return <SpaIcon color="primary" />;
+    case 'Shows':
+      return <ShowsIcon color="warning" />;
+    case 'General':
+      if (event.event_type === 'Birthday') {
+        return <BirthdayIcon color="success" />;
+      }
+      return <EventNoteIcon color="info" />;
     default:
-      return <EventIcon color="primary" fontSize="small" />;
+      return <EventIcon />;
   }
 };
 
-// Helper function to get display text for related entity
-const getRelatedEntityText = (type, id, entities) => {
-  if (!type || !id) return '—';
-  
-  if (type === 'dog' && entities.dogs) {
-    const dog = entities.dogs.find(d => d.id === id);
-    return dog ? `Dog: ${dog.call_name || dog.registered_name || `#${id}`}` : `Dog #${id}`;
-  }
-  
-  if (type === 'litter' && entities.litters) {
-    const litter = entities.litters.find(l => l.id === id);
-    return litter ? `Litter: ${litter.litter_name || `#${id}`}` : `Litter #${id}`;
-  }
-  
-  if (type === 'puppy' && entities.puppies) {
-    const puppy = entities.puppies.find(p => p.id === id);
-    return puppy ? `Puppy: ${puppy.name || `#${id}`}` : `Puppy #${id}`;
-  }
-  
-  return `${type}: ${id}`;
+// Format date for display
+const formatEventDate = (dateString) => {
+  const date = moment(dateString);
+  return date.format('MMM D, YYYY');
 };
 
-const EventsListView = ({ onEventCreated, onEventDeleted }) => {
-  // State for events and sorting
+// Format date with time
+const formatEventDateTime = (dateString) => {
+  const date = moment(dateString);
+  return date.format('MMM D, YYYY, h:mm a');
+};
+
+// Get relative time
+const getRelativeTime = (dateString) => {
+  const date = moment(dateString);
+  return date.fromNow();
+};
+
+// EventsListView component
+const EventsListView = ({ onEventCreated, onEventDeleted, onEventEdited, limit, showPast = false, filter = null }) => {
+  // State for events
   const [events, setEvents] = useState([]);
   const [filteredEvents, setFilteredEvents] = useState([]);
   const [loading, setLoading] = useState(true);
   const [error, setError] = useState(null);
-  const [order, setOrder] = useState('asc');
-  const [orderBy, setOrderBy] = useState('start_date');
-  
-  // State for related entities
-  const [entities, setEntities] = useState({
+  
+  // State for filter/search
+  const [searchTerm, setSearchTerm] = useState('');
+  const [tabValue, setTabValue] = useState(0);
+  const [relatedEntities, setRelatedEntities] = useState({
     dogs: [],
     litters: [],
     puppies: []
   });
   
-  // State for event detail modal
+  // State for event actions
+  const [menuAnchorEl, setMenuAnchorEl] = useState(null);
   const [selectedEvent, setSelectedEvent] = useState(null);
-  const [showDeleteConfirm, setShowDeleteConfirm] = useState(false);
+  const [deleteDialogOpen, setDeleteDialogOpen] = useState(false);
   const [deleteInProgress, setDeleteInProgress] = useState(false);
-  
-  // State for filters
-  const [filters, setFilters] = useState({
-    eventType: 'all',
-    relatedType: 'all',
-    relatedEntity: 'all',
-    dateRange: 'all',
-    startDate: moment().startOf('day').toDate(),
-    endDate: moment().add(3, 'months').endOf('day').toDate(),
-    showPastEvents: false
-  });
-  
-  // State for filter dialog
-  const [showFilterDialog, setShowFilterDialog] = useState(false);
-  
-  // Initialize filter entities
-  const [filterEntities, setFilterEntities] = useState({
-    dogs: [],
-    litters: [],
-    puppies: []
-  });
-  
-  // Fetch events data including heats and litter events
-  useEffect(() => {
-    const fetchEvents = async () => {
-      setLoading(true);
-      setError(null);
-      
-      try {
-        // Fetch from multiple endpoints in parallel
-        const [eventsResponse, heatsResponse, littersResponse] = await Promise.all([
-          apiGet('events/'),
-          apiGet('heats/'),
-          apiGet('litters/')
-        ]);
-        
-        if (!eventsResponse.success) {
-          throw new Error(eventsResponse.error || 'Failed to load events');
-        }
-        
-        // Process custom events from events table
-        let allEvents = [];
-<<<<<<< HEAD
-        if (eventsResponse.success) {
-          const eventsData = eventsResponse.data;
-          allEvents = eventsData.map(event => ({
-=======
-        if (eventsResponse.ok) {
-          allEvents = eventsResponse.data.map(event => ({
->>>>>>> 6273a182
-            ...event,
-            sourceType: 'event' // Mark the source for identification
-          }));
-        }
-        
-        // Process heat cycles as events
-<<<<<<< HEAD
-        if (heatsResponse.success) {
-          const heatsData = heatsResponse.data;
-          const heatEvents = heatsData.map(heat => ({
-=======
-        if (heatsResponse.ok) {
-          const heatEvents = heatsResponse.data.map(heat => ({
->>>>>>> 6273a182
-            id: `heat-${heat.id}`,
-            title: `Heat Cycle`,
-            description: heat.notes || 'Heat cycle',
-            start_date: heat.start_date,
-            end_date: heat.end_date || heat.start_date,
-            event_type: 'heat_reminder',
-            related_type: 'dog',
-            related_id: heat.dog_id,
-            color: '#FF9800', // Orange for heat events
-            sourceType: 'heat',
-            raw_data: heat
-          }));
-          allEvents = [...allEvents, ...heatEvents];
-        }
-        
-        // Process litters as events
-<<<<<<< HEAD
-        if (littersResponse.success) {
-=======
-        if (littersResponse.ok) {
->>>>>>> 6273a182
-          const littersData = littersResponse.data;
-          
-          // Map litters to birth events
-          const litterEvents = littersData.flatMap(litter => {
-            const events = [];
-            
-            // Birth event
-            if (litter.whelp_date) {
-              events.push({
-                id: `litter-birth-${litter.id}`,
-                title: `Litter Birth - ${litter.litter_name || `#${litter.id}`}`,
-                description: `Litter ${litter.litter_name || `#${litter.id}`} born`,
-                start_date: litter.whelp_date,
-                end_date: litter.whelp_date,
-                event_type: 'litter_milestone',
-                related_type: 'litter',
-                related_id: litter.id,
-                color: '#4CAF50', // Green for litter events
-                sourceType: 'litter',
-                raw_data: litter
-              });
-            }
-            
-            // Go home date (8 weeks after birth)
-            if (litter.whelp_date) {
-              const whelpDate = new Date(litter.whelp_date);
-              const goHomeDate = new Date(whelpDate);
-              goHomeDate.setDate(whelpDate.getDate() + 56); // 8 weeks
-              
-              events.push({
-                id: `litter-gohome-${litter.id}`,
-                title: `Puppies Go Home - ${litter.litter_name || `#${litter.id}`}`,
-                description: `Puppies from litter ${litter.litter_name || `#${litter.id}`} ready to go home`,
-                start_date: goHomeDate.toISOString(),
-                end_date: goHomeDate.toISOString(),
-                event_type: 'litter_milestone',
-                related_type: 'litter',
-                related_id: litter.id,
-                color: '#673AB7', // Purple
-                sourceType: 'litter',
-                raw_data: litter
-              });
-            }
-            
-            return events;
-          });
-          
-          allEvents = [...allEvents, ...litterEvents];
-        }
-        
-        // Sort by date
-        allEvents.sort((a, b) => new Date(a.start_date) - new Date(b.start_date));
-        
-        setEvents(allEvents);
-      } catch (err) {
-<<<<<<< HEAD
-        console.error('Error fetching events:', err);
-        setError('Failed to load events');
-=======
-        debugError('Error fetching events:', err);
-        setError(err.message);
->>>>>>> 6273a182
-      } finally {
-        setLoading(false);
-      }
-    };
-    
-    fetchEvents();
-  }, []);
-  
-  // Fetch related entities for lookup
+  const [editMode, setEditMode] = useState(false);
+  
+  // Fetch events from all sources
+  const fetchEvents = useCallback(async () => {
+    setLoading(true);
+    setError(null);
+    
+    try {
+      // Fetch from multiple sources concurrently
+      const [eventsResponse, heatsResponse, littersResponse] = await Promise.all([
+        apiGet('/events/'),
+        apiGet('/heats/'),
+        apiGet('/litters/')
+      ]);
+      
+      debugLog('Events API response:', eventsResponse);
+      
+      // Process custom events from events table
+      let allEvents = [];
+      
+      // Process regular events
+      const eventsData = eventsResponse || [];
+      allEvents = eventsData.map(event => ({
+        ...event,
+        sourceType: 'event' // Mark the source for identification
+      }));
+      
+      // Process heat cycles as events
+      const heatsData = heatsResponse || [];
+      const heatEvents = heatsData.map(heat => ({
+        id: `heat-${heat.id}`,
+        title: `Heat Cycle`,
+        description: heat.notes || 'Heat cycle',
+        start_date: heat.start_date,
+        end_date: heat.end_date,
+        category: 'Breeding',
+        event_type: 'Heat',
+        all_day: true,
+        color: '#e57373',
+        relates_to: 'dog',
+        related_id: heat.dog_id,
+        sourceType: 'heat',
+        // Include the raw heat data for reference
+        heatData: heat
+      }));
+      
+      allEvents = [...allEvents, ...heatEvents];
+      
+      // Process litters as events
+      const littersData = littersResponse || [];
+      
+      // Map litters to birth events
+      const litterBirthEvents = littersData
+        .filter(litter => litter.whelp_date) // Only include litters with whelp date
+        .map(litter => ({
+          id: `litter-birth-${litter.id}`,
+          title: `Litter Born`,
+          description: `${litter.name || 'Litter'} whelped`,
+          start_date: litter.whelp_date,
+          end_date: litter.whelp_date,
+          category: 'Breeding',
+          event_type: 'Whelping',
+          all_day: true,
+          color: '#4caf50',
+          relates_to: 'litter',
+          related_id: litter.id,
+          sourceType: 'litter-birth',
+          // Include the raw litter data for reference
+          litterData: litter
+        }));
+      
+      // Map litters to go-home events
+      const litterGoHomeEvents = littersData
+        .filter(litter => litter.go_home_date) // Only include litters with go home date
+        .map(litter => ({
+          id: `litter-gohome-${litter.id}`,
+          title: `Puppies Go Home`,
+          description: `${litter.name || 'Litter'} puppies go to new homes`,
+          start_date: litter.go_home_date,
+          end_date: litter.go_home_date,
+          category: 'General',
+          event_type: 'Milestone',
+          all_day: true,
+          color: '#2196f3',
+          relates_to: 'litter',
+          related_id: litter.id,
+          sourceType: 'litter-gohome',
+          // Include the raw litter data for reference
+          litterData: litter
+        }));
+      
+      // Combine all events
+      allEvents = [...allEvents, ...litterBirthEvents, ...litterGoHomeEvents];
+      
+      // Sort events by date
+      allEvents.sort((a, b) => {
+        return new Date(a.start_date) - new Date(b.start_date);
+      });
+      
+      // Apply limit if specified
+      if (limit && !isNaN(limit)) {
+        allEvents = allEvents.slice(0, parseInt(limit));
+      }
+      
+      setEvents(allEvents);
+    } catch (err) {
+      debugError('Error fetching events:', err);
+      setError(err.message || 'Failed to load events');
+    } finally {
+      setLoading(false);
+    }
+  }, [limit]);
+  
+  // Fetch related entities (dogs, litters) for display info
   useEffect(() => {
     const fetchRelatedEntities = async () => {
       try {
-<<<<<<< HEAD
-        const dogRes = apiGet('dogs/');
-        const litterRes = apiGet('litters/');
-        const puppyRes = apiGet('puppies/');
-        
-=======
->>>>>>> 6273a182
         const [dogsResponse, littersResponse, puppiesResponse] = await Promise.all([
-          apiGet('dogs/'),
-          apiGet('litters/'),
-          apiGet('puppies/')
+          apiGet('/dogs/'),
+          apiGet('/litters/'),
+          apiGet('/puppies/')
         ]);
         
-<<<<<<< HEAD
-        const dogsData = dogsResponse.success ? dogsResponse.data : [];
-        const littersData = littersResponse.success ? littersResponse.data : [];
-        const puppiesData = puppiesResponse.success ? puppiesResponse.data : [];
-=======
-        const dogsData = dogsResponse.ok ? dogsResponse.data : [];
-        const littersData = littersResponse.ok ? littersResponse.data : [];
-        const puppiesData = puppiesResponse.ok ? puppiesResponse.data : [];
->>>>>>> 6273a182
+        const dogsData = dogsResponse || [];
+        const littersData = littersResponse || [];
+        const puppiesData = puppiesResponse || [];
         
         const entitiesData = {
           dogs: dogsData,
           litters: littersData,
           puppies: puppiesData
         };
-        setEntities(entitiesData);
-        setFilterEntities(entitiesData);
+        
+        setRelatedEntities(entitiesData);
       } catch (err) {
         debugError('Error fetching related entities:', err);
+        // Non-critical, so we don't set an error state
       }
     };
     
     fetchRelatedEntities();
   }, []);
   
-  // Handle sorting
-  const handleRequestSort = (property) => {
-    const isAsc = orderBy === property && order === 'asc';
-    setOrder(isAsc ? 'desc' : 'asc');
-    setOrderBy(property);
-  };
-  
-  // Get the sortable value from an event based on column
-  const getSortValue = (event, column) => {
-    switch (column) {
-      case 'start_date':
-        return new Date(event.start_date);
-      case 'title':
-        return event.title.toLowerCase();
-      case 'event_type':
-        return event.event_type;
-      case 'related_entity':
-        return event.related_type ? (event.related_type + event.related_id) : '';
-      case 'recurring':
-        return event.recurring || 'none';
-      default:
-        return '';
-    }
-  };
-  
-  // Apply filters to events
+  // Fetch events on component mount
   useEffect(() => {
-    if (!events.length) return;
-    
-    let result = [...events];
-    
-    // Filter by event type
-    if (filters.eventType !== 'all') {
-      result = result.filter(event => event.event_type === filters.eventType);
-    }
-    
-    // Filter by related type
-    if (filters.relatedType !== 'all') {
-      result = result.filter(event => event.related_type === filters.relatedType);
-    }
-    
-    // Filter by related entity (specific dog, litter, etc.)
-    if (filters.relatedEntity !== 'all') {
-      result = result.filter(event => 
-        event.related_type === filters.relatedType && 
-        event.related_id === parseInt(filters.relatedEntity)
+    fetchEvents();
+  }, [fetchEvents]);
+  
+  // Update filtered events when events change or search term changes
+  useEffect(() => {
+    let filtered = [...events];
+    
+    // Filter by search term if provided
+    if (searchTerm) {
+      const term = searchTerm.toLowerCase();
+      filtered = filtered.filter(event => 
+        event.title.toLowerCase().includes(term) ||
+        (event.description && event.description.toLowerCase().includes(term))
       );
     }
     
-    // Filter by date range
-    if (filters.dateRange !== 'all') {
-      const now = moment();
-      
-      switch (filters.dateRange) {
-        case 'today':
-          result = result.filter(event => 
-            moment(event.start_date).isSame(now, 'day')
-          );
-          break;
-        case 'week':
-          result = result.filter(event => 
-            moment(event.start_date).isSameOrAfter(now.clone().startOf('day')) &&
-            moment(event.start_date).isSameOrBefore(now.clone().add(7, 'days').endOf('day'))
-          );
-          break;
-        case 'month':
-          result = result.filter(event => 
-            moment(event.start_date).isSameOrAfter(now.clone().startOf('day')) &&
-            moment(event.start_date).isSameOrBefore(now.clone().add(1, 'month').endOf('day'))
-          );
-          break;
-        case 'custom':
-          result = result.filter(event => 
-            moment(event.start_date).isSameOrAfter(moment(filters.startDate).startOf('day')) &&
-            moment(event.start_date).isSameOrBefore(moment(filters.endDate).endOf('day'))
-          );
-          break;
-        default:
-          break;
-      }
-    }
-    
-    // Show/hide past events
-    if (!filters.showPastEvents) {
-      result = result.filter(event => 
-        moment(event.start_date).isSameOrAfter(moment().startOf('day'))
+    // Apply tab filter
+    if (tabValue === 1) { // Upcoming
+      filtered = filtered.filter(event => 
+        moment(event.start_date).isAfter(moment())
       );
-    }
-    
-    setFilteredEvents(result);
-  }, [events, filters]);
-  
-  // Sort the events
-  const sortedEvents = [...(filteredEvents.length ? filteredEvents : events)].sort((a, b) => {
-    const aValue = getSortValue(a, orderBy);
-    const bValue = getSortValue(b, orderBy);
-    
-    if (aValue < bValue) return order === 'asc' ? -1 : 1;
-    if (aValue > bValue) return order === 'asc' ? 1 : -1;
-    return 0;
-  });
-  
-  // Format date for display
-  const formatEventDate = (date) => {
-    return moment(date).format('MMM D, YYYY');
-  };
-  
-  // Handle event details click
+    } else if (tabValue === 2) { // Past
+      filtered = filtered.filter(event => 
+        moment(event.start_date).isBefore(moment())
+      );
+    }
+    
+    // Apply external filter if provided
+    if (filter) {
+      if (filter.category) {
+        filtered = filtered.filter(event => event.category === filter.category);
+      }
+      if (filter.eventType) {
+        filtered = filtered.filter(event => event.event_type === filter.eventType);
+      }
+      if (filter.relatesTo) {
+        filtered = filtered.filter(event => 
+          event.relates_to === filter.relatesTo.type && 
+          event.related_id === filter.relatesTo.id
+        );
+      }
+    }
+    
+    // Show past based on prop
+    if (!showPast) {
+      filtered = filtered.filter(event => 
+        moment(event.start_date).isAfter(moment().subtract(1, 'days'))
+      );
+    }
+    
+    // Sort events by date
+    filtered.sort((a, b) => {
+      return new Date(a.start_date) - new Date(b.start_date);
+    });
+    
+    setFilteredEvents(filtered);
+  }, [events, searchTerm, tabValue, filter, showPast]);
+  
+  // Handle refresh
+  const handleRefresh = () => {
+    fetchEvents();
+  };
+  
+  // Handle tab change
+  const handleTabChange = (event, newValue) => {
+    setTabValue(newValue);
+  };
+  
+  // Handle search input change
+  const handleSearchChange = (event) => {
+    setSearchTerm(event.target.value);
+  };
+  
+  // Clear search
+  const handleClearSearch = () => {
+    setSearchTerm('');
+  };
+  
+  // Get related entity name
+  const getRelatedEntityName = (event) => {
+    if (!event.relates_to || !event.related_id) {
+      return null;
+    }
+    
+    if (event.relates_to === 'dog') {
+      const dog = relatedEntities.dogs.find(d => d.id === event.related_id);
+      return dog ? dog.name : 'Unknown Dog';
+    }
+    
+    if (event.relates_to === 'litter') {
+      const litter = relatedEntities.litters.find(l => l.id === event.related_id);
+      return litter ? (litter.name || `Litter #${litter.id}`) : 'Unknown Litter';
+    }
+    
+    if (event.relates_to === 'puppy') {
+      const puppy = relatedEntities.puppies.find(p => p.id === event.related_id);
+      return puppy ? puppy.name : 'Unknown Puppy';
+    }
+    
+    return null;
+  };
+  
+  // Handle event click to view details
   const handleEventClick = (event) => {
+    // If already selected, deselect
+    if (selectedEvent && selectedEvent.id === event.id) {
+      setSelectedEvent(null);
+      return;
+    }
+    
     setSelectedEvent(event);
   };
   
@@ -432,16 +400,10 @@
       
       // Special handling for different source types
       if (selectedEvent.sourceType === 'heat') {
-<<<<<<< HEAD
-        // For heat events, we need to delete the heat cycle
-        const heatId = selectedEvent.id.replace('heat-', '');
-        response = await apiDelete(`heats/${heatId}`);
-=======
         // For heat events
         setError("Cannot delete heat events directly. Please edit the heat record instead.");
         setDeleteInProgress(false);
         return;
->>>>>>> 6273a182
       } else if (selectedEvent.sourceType === 'litter') {
         // For litter events (birth, go home, etc)
         // You could potentially add an API to update litter dates if needed
@@ -449,789 +411,429 @@
         setDeleteInProgress(false);
         return;
       } else {
-        // For regular events, delete from the events API
-        response = await apiDelete(`events/${selectedEvent.id}`);
-      }
-      
-<<<<<<< HEAD
-      if (!response.success) {
-=======
-      if (!response.ok) {
->>>>>>> 6273a182
-        throw new Error(response.error || 'Failed to delete event');
-      }
-      
-      // Remove event from local state
-      setEvents(events.filter(e => e.id !== selectedEvent.id));
-      
-      // Close dialogs
-      setShowDeleteConfirm(false);
+        // For regular events
+        response = await apiDelete(`/events/${selectedEvent.id}`);
+      }
+      
+      // Handle successful deletion
+      debugLog('Event deleted successfully');
+      
+      // Update UI
+      setEvents(prev => prev.filter(e => e.id !== selectedEvent.id));
+      setDeleteDialogOpen(false);
       setSelectedEvent(null);
       
-      // Notify parent
+      // Notify parent component
       if (onEventDeleted) {
-        onEventDeleted();
-      }
-    } catch (err) {
-      debugError('Error deleting event:', err);
-      setError(`Error deleting event: ${err.message}`);
+        onEventDeleted(selectedEvent);
+      }
+      
+    } catch (error) {
+      debugError('Error deleting event:', error);
+      setError(error.message || 'Failed to delete event');
     } finally {
       setDeleteInProgress(false);
     }
   };
   
-  // Get link for related entity
-  const getEntityLink = (event) => {
-    if (!event.related_type || !event.related_id) return null;
-    
-    switch (event.related_type) {
-      case 'dog':
-        return `/dashboard/dogs/${event.related_id}`;
-      case 'litter':
-        return `/dashboard/litters/${event.related_id}`;
-      case 'puppy':
-        return `/dashboard/puppies/${event.related_id}`;
-      default:
-        return null;
-    }
-  };
-  
-  // Get recurrence display text
-  const getRecurrenceText = (recurring) => {
-    switch (recurring) {
-      case 'daily':
-        return 'Daily';
-      case 'weekly':
-        return 'Weekly';
-      case 'monthly':
-        return 'Monthly';
-      case 'yearly':
-        return 'Yearly';
-      default:
-        return 'One-time';
-    }
-  };
-  
-  // Handle filter changes
-  const handleFilterChange = (newFilters) => {
-    setFilters(prev => ({ ...prev, ...newFilters }));
-  };
-  
-  // Get event type options for filter
-  const getEventTypeOptions = () => {
-    // Get unique event types from events
-    const types = [...new Set(events.map(event => event.event_type))];
-    return [
-      { value: 'all', label: 'All Types' },
-      ...types.map(type => ({
-        value: type,
-        label: type.replace(/_/g, ' ').replace(/\b\w/g, l => l.toUpperCase())
-      }))
-    ];
-  };
-  
-  // Get related type options for filter
-  const getRelatedTypeOptions = () => {
-    // Get unique related types from events
-    const types = [...new Set(events.filter(e => e.related_type).map(event => event.related_type))];
-    return [
-      { value: 'all', label: 'All Entities' },
-      ...types.map(type => ({
-        value: type,
-        label: type.charAt(0).toUpperCase() + type.slice(1)
-      }))
-    ];
-  };
-  
-  // Get related entity options based on selected related type
-  const getRelatedEntityOptions = () => {
-    if (filters.relatedType === 'all') return [{ value: 'all', label: 'All' }];
-    
-    let entityList = [];
-    
-    switch (filters.relatedType) {
-      case 'dog':
-        entityList = filterEntities.dogs || [];
-        return [
-          { value: 'all', label: 'All Dogs' },
-          ...entityList.map(entity => ({
-            value: entity.id.toString(),
-            label: entity.call_name || entity.registered_name || `Dog #${entity.id}`
-          }))
-        ];
-      case 'litter':
-        entityList = filterEntities.litters || [];
-        return [
-          { value: 'all', label: 'All Litters' },
-          ...entityList.map(entity => ({
-            value: entity.id.toString(),
-            label: entity.litter_name || `Litter #${entity.id}`
-          }))
-        ];
-      case 'puppy':
-        entityList = filterEntities.puppies || [];
-        return [
-          { value: 'all', label: 'All Puppies' },
-          ...entityList.map(entity => ({
-            value: entity.id.toString(),
-            label: entity.name || `Puppy #${entity.id}`
-          }))
-        ];
-      default:
-        return [{ value: 'all', label: 'All' }];
-    }
-  };
-  
-  // Reset all filters
-  const resetFilters = () => {
-    setFilters({
-      eventType: 'all',
-      relatedType: 'all',
-      relatedEntity: 'all',
-      dateRange: 'all',
-      startDate: moment().startOf('day').toDate(),
-      endDate: moment().add(3, 'months').endOf('day').toDate(),
-      showPastEvents: false
-    });
-  };
-  
-  // Count active filters
-  const getActiveFilterCount = () => {
-    let count = 0;
-    if (filters.eventType !== 'all') count++;
-    if (filters.relatedType !== 'all') count++;
-    if (filters.relatedEntity !== 'all') count++;
-    if (filters.dateRange !== 'all') count++;
-    if (filters.showPastEvents) count++;
-    return count;
+  // Handle menu open
+  const handleMenuOpen = (event, eventItem) => {
+    event.stopPropagation();
+    setMenuAnchorEl(event.currentTarget);
+    setSelectedEvent(eventItem);
+  };
+  
+  // Handle menu close
+  const handleMenuClose = () => {
+    setMenuAnchorEl(null);
+  };
+  
+  // Handle edit event
+  const handleEditEvent = () => {
+    setMenuAnchorEl(null);
+    
+    // Handle edit based on source type
+    if (selectedEvent.sourceType === 'heat') {
+      // Navigate to heat edit page
+      // This would typically be handled by the parent component
+      if (onEventEdited) {
+        onEventEdited(selectedEvent, 'heat');
+      }
+    } else if (selectedEvent.sourceType === 'litter-birth' || selectedEvent.sourceType === 'litter-gohome') {
+      // Navigate to litter edit page
+      if (onEventEdited) {
+        onEventEdited(selectedEvent, 'litter');
+      }
+    } else {
+      // For regular events
+      setEditMode(true);
+    }
+  };
+  
+  // Handle delete from menu
+  const handleDeleteFromMenu = () => {
+    setMenuAnchorEl(null);
+    setDeleteDialogOpen(true);
+  };
+  
+  // Check if event is today
+  const isToday = (dateString) => {
+    return moment(dateString).isSame(moment(), 'day');
+  };
+  
+  // Check if event is upcoming
+  const isUpcoming = (dateString) => {
+    const today = moment().startOf('day');
+    const eventDate = moment(dateString).startOf('day');
+    return eventDate.isAfter(today);
+  };
+  
+  // Check if event is past
+  const isPast = (dateString) => {
+    const today = moment().startOf('day');
+    const eventDate = moment(dateString).startOf('day');
+    return eventDate.isBefore(today);
+  };
+  
+  // Get relative day description
+  const getRelativeDayDescription = (dateString) => {
+    const date = moment(dateString);
+    const today = moment().startOf('day');
+    const tomorrow = moment().add(1, 'day').startOf('day');
+    const yesterday = moment().subtract(1, 'day').startOf('day');
+    
+    if (date.isSame(today, 'day')) {
+      return 'Today';
+    } else if (date.isSame(tomorrow, 'day')) {
+      return 'Tomorrow';
+    } else if (date.isSame(yesterday, 'day')) {
+      return 'Yesterday';
+    } else if (date.isBefore(today)) {
+      return date.from(today);
+    } else {
+      return date.from(today);
+    }
   };
   
   return (
     <Box>
-      {error && (
+      {/* Header with Search and Tabs */}
+      <Box sx={{ display: 'flex', flexDirection: 'column', mb: 2 }}>
+        <TextField
+          placeholder="Search events..."
+          size="small"
+          fullWidth
+          value={searchTerm}
+          onChange={handleSearchChange}
+          sx={{ mb: 2 }}
+          InputProps={{
+            startAdornment: (
+              <InputAdornment position="start">
+                <SearchIcon />
+              </InputAdornment>
+            ),
+            endAdornment: searchTerm && (
+              <InputAdornment position="end">
+                <IconButton
+                  aria-label="clear search"
+                  onClick={handleClearSearch}
+                  edge="end"
+                  size="small"
+                >
+                  <ClearIcon />
+                </IconButton>
+              </InputAdornment>
+            ),
+          }}
+        />
+        
+        <Tabs 
+          value={tabValue}
+          onChange={handleTabChange}
+          variant="scrollable"
+          scrollButtons="auto"
+          sx={{ borderBottom: 1, borderColor: 'divider' }}
+        >
+          <Tab label="All Events" />
+          <Tab label="Upcoming" />
+          <Tab label="Past" />
+        </Tabs>
+      </Box>
+      
+      {loading ? (
+        <Box sx={{ display: 'flex', justifyContent: 'center', my: 4 }}>
+          <CircularProgress />
+        </Box>
+      ) : error ? (
         <Alert severity="error" sx={{ mb: 2 }}>
           {error}
+          <Button 
+            size="small" 
+            sx={{ ml: 2 }}
+            onClick={handleRefresh}
+          >
+            Retry
+          </Button>
         </Alert>
+      ) : filteredEvents.length === 0 ? (
+        <Box sx={{ textAlign: 'center', my: 4 }}>
+          <Typography variant="body1" color="text.secondary">
+            No events to display
+          </Typography>
+          <Typography variant="body2" color="text.secondary" sx={{ mt: 1 }}>
+            {searchTerm ? 'Try adjusting your search term' : 'Create an event to get started'}
+          </Typography>
+        </Box>
+      ) : (
+        <List sx={{ width: '100%', bgcolor: 'background.paper' }} disablePadding>
+          {filteredEvents.map((event, index) => {
+            const isSelected = selectedEvent && selectedEvent.id === event.id;
+            const relatedEntityName = getRelatedEntityName(event);
+            
+            return (
+              <React.Fragment key={event.id || index}>
+                <ListItemButton 
+                  selected={isSelected}
+                  onClick={() => handleEventClick(event)}
+                  sx={{
+                    borderLeft: 4, 
+                    borderColor: event.color || 'transparent',
+                    opacity: isPast(event.start_date) ? 0.8 : 1,
+                    bgcolor: isToday(event.start_date) ? 'rgba(25, 118, 210, 0.08)' : 'inherit',
+                  }}
+                >
+                  <ListItemIcon>
+                    {isToday(event.start_date) ? (
+                      <Badge 
+                        color="error" 
+                        variant="dot"
+                        overlap="circular"
+                      >
+                        {getEventIcon(event)}
+                      </Badge>
+                    ) : (
+                      getEventIcon(event)
+                    )}
+                  </ListItemIcon>
+                  
+                  <ListItemText 
+                    primary={
+                      <Box sx={{ display: 'flex', alignItems: 'center' }}>
+                        <Typography 
+                          variant="body1" 
+                          component="span"
+                          sx={{ 
+                            fontWeight: isToday(event.start_date) ? 500 : 400,
+                            mr: 1
+                          }}
+                        >
+                          {event.title}
+                        </Typography>
+                        
+                        {isToday(event.start_date) && (
+                          <Chip 
+                            label="Today" 
+                            size="small" 
+                            color="primary" 
+                            sx={{ height: 20, fontSize: '0.7rem' }}
+                          />
+                        )}
+                      </Box>
+                    }
+                    secondary={
+                      <Box>
+                        <Typography variant="body2" color="text.secondary" component="span">
+                          {formatEventDate(event.start_date)}
+                          {event.end_date && event.end_date !== event.start_date && 
+                            ` - ${formatEventDate(event.end_date)}`
+                          }
+                          {!event.all_day && ` at ${moment(event.start_date).format('h:mm a')}`}
+                        </Typography>
+                        
+                        {(event.description || relatedEntityName) && (
+                          <Typography 
+                            variant="body2" 
+                            color="text.secondary"
+                            sx={{ 
+                              display: '-webkit-box',
+                              WebkitLineClamp: 1,
+                              WebkitBoxOrient: 'vertical',
+                              overflow: 'hidden',
+                              textOverflow: 'ellipsis',
+                              mt: 0.5
+                            }}
+                          >
+                            {event.description}
+                            {relatedEntityName && !event.description && `Related to: ${relatedEntityName}`}
+                            {relatedEntityName && event.description && ` | Related to: ${relatedEntityName}`}
+                          </Typography>
+                        )}
+                      </Box>
+                    }
+                  />
+                  
+                  <ListItemSecondaryAction>
+                    <Tooltip title="Event Options">
+                      <IconButton 
+                        edge="end" 
+                        aria-label="event options"
+                        onClick={(e) => handleMenuOpen(e, event)}
+                      >
+                        <MoreVertIcon />
+                      </IconButton>
+                    </Tooltip>
+                  </ListItemSecondaryAction>
+                </ListItemButton>
+                
+                {index < filteredEvents.length - 1 && <Divider variant="inset" component="li" />}
+              </React.Fragment>
+            );
+          })}
+        </List>
       )}
       
-      {/* Filter summary bar */}
-      <Box sx={{ 
-        display: 'flex', 
-        justifyContent: 'space-between', 
-        alignItems: 'center',
-        mb: 2
-      }}>
-        <Box>
-          {getActiveFilterCount() > 0 && (
-            <Box sx={{ display: 'flex', alignItems: 'center', flexWrap: 'wrap', gap: 1 }}>
-              <Typography variant="body2" color="text.secondary">
-                Active filters:
+      {/* Event details card */}
+      {selectedEvent && (
+        <Card sx={{ mt: 2 }}>
+          <CardContent>
+            <Box sx={{ display: 'flex', alignItems: 'center', mb: 2 }}>
+              {getEventIcon(selectedEvent)}
+              <Typography variant="h6" sx={{ ml: 1 }}>
+                {selectedEvent.title}
               </Typography>
-              
-              {filters.eventType !== 'all' && (
-                <Chip 
-                  size="small" 
-                  label={`Type: ${filters.eventType.replace(/_/g, ' ')}`}
-                  onDelete={() => handleFilterChange({ eventType: 'all' })}
-                />
-              )}
-              
-              {filters.relatedType !== 'all' && (
-                <Chip 
-                  size="small" 
-                  label={`Related: ${filters.relatedType}`}
-                  onDelete={() => handleFilterChange({ 
-                    relatedType: 'all', 
-                    relatedEntity: 'all' 
-                  })}
-                />
-              )}
-              
-              {filters.dateRange !== 'all' && (
-                <Chip 
-                  size="small" 
-                  label={`Date: ${filters.dateRange === 'custom' ? 'Custom range' : filters.dateRange}`}
-                  onDelete={() => handleFilterChange({ dateRange: 'all' })}
-                />
-              )}
-              
-              {filters.showPastEvents && (
-                <Chip 
-                  size="small" 
-                  label="Including past events"
-                  onDelete={() => handleFilterChange({ showPastEvents: false })}
-                />
+            </Box>
+            
+            <Typography variant="body2" color="text.secondary" paragraph>
+              <strong>Date:</strong> {formatEventDate(selectedEvent.start_date)}
+              {selectedEvent.end_date && selectedEvent.end_date !== selectedEvent.start_date && 
+                ` - ${formatEventDate(selectedEvent.end_date)}`
+              }
+              {!selectedEvent.all_day && ` at ${moment(selectedEvent.start_date).format('h:mm a')}`}
+              {' '}<em>({getRelativeDayDescription(selectedEvent.start_date)})</em>
+            </Typography>
+            
+            {selectedEvent.description && (
+              <Typography variant="body2" paragraph>
+                <strong>Description:</strong> {selectedEvent.description}
+              </Typography>
+            )}
+            
+            {selectedEvent.category && (
+              <Chip 
+                label={selectedEvent.category} 
+                size="small" 
+                sx={{ mr: 1, mb: 1 }} 
+              />
+            )}
+            
+            {selectedEvent.event_type && (
+              <Chip 
+                label={selectedEvent.event_type} 
+                size="small" 
+                sx={{ mr: 1, mb: 1 }} 
+                variant="outlined"
+              />
+            )}
+            
+            {selectedEvent.relates_to && selectedEvent.relates_to !== 'none' && (
+              <Box sx={{ mt: 2 }}>
+                <Typography variant="body2">
+                  <strong>Related to:</strong> {getRelatedEntityName(selectedEvent) || 'Unknown'}
+                </Typography>
+              </Box>
+            )}
+            
+            <Box sx={{ display: 'flex', justifyContent: 'flex-end', mt: 2 }}>
+              {selectedEvent.sourceType === 'event' && (
+                <Button 
+                  startIcon={<DeleteIcon />}
+                  color="error"
+                  onClick={() => setDeleteDialogOpen(true)}
+                  sx={{ mr: 1 }}
+                >
+                  Delete
+                </Button>
               )}
               
               <Button 
-                size="small" 
-                variant="text" 
-                onClick={resetFilters}
+                startIcon={<EditIcon />}
+                onClick={handleEditEvent}
               >
-                Clear all
+                {selectedEvent.sourceType === 'event' ? 'Edit Event' : 'View Details'}
               </Button>
             </Box>
-          )}
-        </Box>
+          </CardContent>
+        </Card>
+      )}
+      
+      {/* Event options menu */}
+      <Menu
+        anchorEl={menuAnchorEl}
+        open={Boolean(menuAnchorEl)}
+        onClose={handleMenuClose}
+      >
+        <MenuItem onClick={handleEditEvent}>
+          <ListItemIcon>
+            <EditIcon fontSize="small" />
+          </ListItemIcon>
+          <ListItemText>
+            {selectedEvent?.sourceType === 'event' ? 'Edit Event' : 'View Details'}
+          </ListItemText>
+        </MenuItem>
         
-        <Button
-          startIcon={<FilterIcon />}
-          onClick={() => setShowFilterDialog(true)}
-          variant={getActiveFilterCount() > 0 ? "contained" : "outlined"}
-          size="small"
-          color={getActiveFilterCount() > 0 ? "primary" : "inherit"}
-        >
-          {getActiveFilterCount() > 0 ? `Filters (${getActiveFilterCount()})` : "Filter"}
-        </Button>
-      </Box>
-      
-      <TableContainer component={Paper}>
-        {loading ? (
-          <LinearProgress />
-        ) : (
-          <Table size="small">
-            <TableHead>
-              <TableRow>
-                <TableCell>
-                  <TableSortLabel
-                    active={orderBy === 'start_date'}
-                    direction={orderBy === 'start_date' ? order : 'asc'}
-                    onClick={() => handleRequestSort('start_date')}
-                  >
-                    Date
-                  </TableSortLabel>
-                </TableCell>
-                <TableCell>
-                  <TableSortLabel
-                    active={orderBy === 'title'}
-                    direction={orderBy === 'title' ? order : 'asc'}
-                    onClick={() => handleRequestSort('title')}
-                  >
-                    Event
-                  </TableSortLabel>
-                </TableCell>
-                <TableCell>
-                  <TableSortLabel
-                    active={orderBy === 'event_type'}
-                    direction={orderBy === 'event_type' ? order : 'asc'}
-                    onClick={() => handleRequestSort('event_type')}
-                  >
-                    Type
-                  </TableSortLabel>
-                </TableCell>
-                <TableCell>
-                  <TableSortLabel
-                    active={orderBy === 'related_entity'}
-                    direction={orderBy === 'related_entity' ? order : 'asc'}
-                    onClick={() => handleRequestSort('related_entity')}
-                  >
-                    Related To
-                  </TableSortLabel>
-                </TableCell>
-                <TableCell>
-                  <TableSortLabel
-                    active={orderBy === 'recurring'}
-                    direction={orderBy === 'recurring' ? order : 'asc'}
-                    onClick={() => handleRequestSort('recurring')}
-                  >
-                    Recurrence
-                  </TableSortLabel>
-                </TableCell>
-                <TableCell align="right">Actions</TableCell>
-              </TableRow>
-            </TableHead>
-            <TableBody>
-              {sortedEvents.length === 0 ? (
-                <TableRow>
-                  <TableCell colSpan={6} align="center" sx={{ py: 3 }}>
-                    <Typography variant="body2" color="text.secondary">
-                      No events found
-                    </Typography>
-                  </TableCell>
-                </TableRow>
-              ) : (
-                sortedEvents.map((event) => (
-                  <TableRow 
-                    key={event.id}
-                    hover
-                    sx={{ '&:hover': { cursor: 'pointer' } }}
-                  >
-                    <TableCell onClick={() => handleEventClick(event)}>
-                      <Box sx={{ display: 'flex', alignItems: 'center' }}>
-                        {getEventIcon(event.event_type)}
-                        <Box sx={{ ml: 1 }}>
-                          {formatEventDate(event.start_date)}
-                        </Box>
-                      </Box>
-                    </TableCell>
-                    <TableCell onClick={() => handleEventClick(event)}>
-                      <Typography variant="body2" sx={{ fontWeight: 500 }}>
-                        {event.title}
-                      </Typography>
-                      {event.description && (
-                        <Typography variant="caption" color="text.secondary" noWrap>
-                          {event.description.length > 50 
-                            ? `${event.description.substring(0, 50)}...` 
-                            : event.description
-                          }
-                        </Typography>
-                      )}
-                    </TableCell>
-                    <TableCell onClick={() => handleEventClick(event)}>
-                      <Chip 
-                        size="small" 
-                        label={event.event_type.replace('_', ' ')} 
-                        color={
-                          event.event_type === 'litter_milestone' ? 'success' :
-                          event.event_type === 'heat_reminder' ? 'error' :
-                          event.event_type === 'vet_appointment' ? 'info' :
-                          event.event_type === 'birthday' ? 'secondary' : 'primary'
-                        }
-                        variant="outlined"
-                      />
-                    </TableCell>
-                    <TableCell onClick={() => handleEventClick(event)}>
-                      {event.related_type && event.related_id ? (
-                        <MuiLink 
-                          component={Link} 
-                          to={getEntityLink(event) || '#'}
-                          onClick={(e) => e.stopPropagation()}
-                        >
-                          {getRelatedEntityText(event.related_type, event.related_id, entities)}
-                        </MuiLink>
-                      ) : (
-                        '—'
-                      )}
-                    </TableCell>
-                    <TableCell onClick={() => handleEventClick(event)}>
-                      {getRecurrenceText(event.recurring)}
-                    </TableCell>
-                    <TableCell align="right">
-                      <Tooltip title="View Details">
-                        <IconButton size="small" onClick={() => handleEventClick(event)}>
-                          <InfoIcon fontSize="small" />
-                        </IconButton>
-                      </Tooltip>
-                      {event.sourceType !== 'litter' ? (
-                        <Tooltip title="Delete">
-                          <IconButton 
-                            size="small" 
-                            color="error"
-                            onClick={(e) => {
-                              e.stopPropagation();
-                              setSelectedEvent(event);
-                              setShowDeleteConfirm(true);
-                            }}
-                          >
-                            <DeleteIcon fontSize="small" />
-                          </IconButton>
-                        </Tooltip>
-                      ) : (
-                        <Tooltip title="Cannot delete litter events directly">
-                          <span>
-                            <IconButton 
-                              size="small" 
-                              color="default"
-                              disabled
-                            >
-                              <DeleteIcon fontSize="small" />
-                            </IconButton>
-                          </span>
-                        </Tooltip>
-                      )}
-                    </TableCell>
-                  </TableRow>
-                ))
-              )}
-            </TableBody>
-          </Table>
+        {selectedEvent?.sourceType === 'event' && (
+          <MenuItem onClick={handleDeleteFromMenu}>
+            <ListItemIcon>
+              <DeleteIcon fontSize="small" color="error" />
+            </ListItemIcon>
+            <ListItemText>
+              Delete Event
+            </ListItemText>
+          </MenuItem>
         )}
-      </TableContainer>
-      
-      {/* Event Details Dialog */}
-      {selectedEvent && (
-        <Dialog
-          open={!!selectedEvent && !showDeleteConfirm}
-          onClose={() => setSelectedEvent(null)}
-          maxWidth="sm"
-          fullWidth
-        >
-          <DialogTitle sx={{ pb: 1 }}>
-            {selectedEvent.title}
-          </DialogTitle>
-          <DialogContent sx={{ pt: 2 }}>
-            <Box sx={{ mb: 2, display: 'flex', flexDirection: 'column', gap: 2 }}>
-              <Box>
-                <Typography variant="overline" color="text.secondary">
-                  Date
-                </Typography>
-                <Typography variant="body1">
-                  {formatEventDate(selectedEvent.start_date)}
-                  {selectedEvent.end_date && selectedEvent.start_date !== selectedEvent.end_date && (
-                    ` - ${formatEventDate(selectedEvent.end_date)}`
-                  )}
-                </Typography>
-              </Box>
-              
-              <Box>
-                <Typography variant="overline" color="text.secondary">
-                  Event Type
-                </Typography>
-                <Box sx={{ display: 'flex', alignItems: 'center', gap: 1 }}>
-                  {getEventIcon(selectedEvent.event_type)}
-                  <Typography variant="body1" sx={{ textTransform: 'capitalize' }}>
-                    {selectedEvent.event_type.replace(/_/g, ' ')}
-                  </Typography>
-                </Box>
-              </Box>
-              
-              {/* Heat specific details */}
-              {selectedEvent.sourceType === 'heat' && selectedEvent.raw_data && (
-                <>
-                  {selectedEvent.raw_data.mating_date && (
-                    <Box>
-                      <Typography variant="overline" color="text.secondary">
-                        Mating Date
-                      </Typography>
-                      <Typography variant="body1">
-                        {formatEventDate(selectedEvent.raw_data.mating_date)}
-                      </Typography>
-                    </Box>
-                  )}
-                  
-                  {selectedEvent.raw_data.status && (
-                    <Box>
-                      <Typography variant="overline" color="text.secondary">
-                        Status
-                      </Typography>
-                      <Typography variant="body1">
-                        {selectedEvent.raw_data.status}
-                      </Typography>
-                    </Box>
-                  )}
-                </>
-              )}
-              
-              {/* Litter specific details */}
-              {selectedEvent.sourceType === 'litter' && selectedEvent.raw_data && (
-                <>
-                  {selectedEvent.raw_data.num_puppies > 0 && (
-                    <Box>
-                      <Typography variant="overline" color="text.secondary">
-                        Puppy Count
-                      </Typography>
-                      <Typography variant="body1">
-                        {selectedEvent.raw_data.num_puppies}
-                      </Typography>
-                    </Box>
-                  )}
-                  
-                  {/* Show dam info */}
-                  {selectedEvent.raw_data.dam_id && (
-                    <Box>
-                      <Typography variant="overline" color="text.secondary">
-                        Dam
-                      </Typography>
-                      <Typography variant="body1" component="div">
-                        {entities.dogs?.find(d => d.id === selectedEvent.raw_data.dam_id)?.call_name || `#${selectedEvent.raw_data.dam_id}`}
-                        <Button 
-                          component={Link} 
-                          to={`/dashboard/dogs/${selectedEvent.raw_data.dam_id}`}
-                          size="small" 
-                          sx={{ ml: 1 }}
-                        >
-                          View
-                        </Button>
-                      </Typography>
-                    </Box>
-                  )}
-                  
-                  {/* Show sire info */}
-                  {selectedEvent.raw_data.sire_id && (
-                    <Box>
-                      <Typography variant="overline" color="text.secondary">
-                        Sire
-                      </Typography>
-                      <Typography variant="body1" component="div">
-                        {entities.dogs?.find(d => d.id === selectedEvent.raw_data.sire_id)?.call_name || `#${selectedEvent.raw_data.sire_id}`}
-                        <Button 
-                          component={Link} 
-                          to={`/dashboard/dogs/${selectedEvent.raw_data.sire_id}`}
-                          size="small" 
-                          sx={{ ml: 1 }}
-                        >
-                          View
-                        </Button>
-                      </Typography>
-                    </Box>
-                  )}
-                </>
-              )}
-              
-              {selectedEvent.description && (
-                <Box>
-                  <Typography variant="overline" color="text.secondary">
-                    Description
-                  </Typography>
-                  <Typography variant="body1">
-                    {selectedEvent.description}
-                  </Typography>
-                </Box>
-              )}
-              
-              {selectedEvent.related_type && selectedEvent.related_id && (
-                <Box>
-                  <Typography variant="overline" color="text.secondary">
-                    Related To
-                  </Typography>
-                  <Typography variant="body1">
-                    {getRelatedEntityText(selectedEvent.related_type, selectedEvent.related_id, entities)}
-                    {getEntityLink(selectedEvent) && (
-                      <Button 
-                        component={Link} 
-                        to={getEntityLink(selectedEvent)}
-                        size="small" 
-                        sx={{ ml: 1 }}
-                      >
-                        View
-                      </Button>
-                    )}
-                  </Typography>
-                </Box>
-              )}
-              
-              {selectedEvent.recurring && selectedEvent.recurring !== 'none' && (
-                <Box>
-                  <Typography variant="overline" color="text.secondary">
-                    Recurrence
-                  </Typography>
-                  <Typography variant="body1">
-                    {getRecurrenceText(selectedEvent.recurring)}
-                  </Typography>
-                </Box>
-              )}
-              
-              {selectedEvent.notify && (
-                <Box>
-                  <Typography variant="overline" color="text.secondary">
-                    Notification
-                  </Typography>
-                  <Typography variant="body1">
-                    {selectedEvent.notify_days_before > 0 
-                      ? `${selectedEvent.notify_days_before} days before event` 
-                      : 'On event day'}
-                  </Typography>
-                </Box>
-              )}
-            </Box>
-          </DialogContent>
-          <DialogActions>
-            <Button onClick={() => setSelectedEvent(null)}>
-              Close
-            </Button>
-            {selectedEvent.sourceType !== 'litter' && (
-              <Button 
-                color="error" 
-                onClick={() => setShowDeleteConfirm(true)}
-                startIcon={<DeleteIcon />}
-              >
-                Delete
-              </Button>
-            )}
-          </DialogActions>
-        </Dialog>
-      )}
-      
-      {/* Delete Confirmation Dialog */}
+      </Menu>
+      
+      {/* Delete confirmation dialog */}
       <Dialog
-        open={showDeleteConfirm}
-        onClose={() => setShowDeleteConfirm(false)}
+        open={deleteDialogOpen}
+        onClose={() => !deleteInProgress && setDeleteDialogOpen(false)}
       >
-        <DialogTitle>Delete Event</DialogTitle>
+        <DialogTitle>
+          Confirm Delete Event
+        </DialogTitle>
         <DialogContent>
-          <Typography variant="body1">
+          <DialogContentText>
             Are you sure you want to delete this event?
-          </Typography>
+          </DialogContentText>
           {selectedEvent && (
             <Typography variant="body2" fontWeight="500" mt={1}>
-<<<<<<< HEAD
-              &quot;{selectedEvent.title}&quot; on {formatEventDate(selectedEvent.start_date)}
-=======
-              &ldquo;{selectedEvent.title}&rdquo; on {formatEventDate(selectedEvent.start_date)}
->>>>>>> 6273a182
+              "{selectedEvent.title}" on {formatEventDate(selectedEvent.start_date)}
             </Typography>
           )}
           <Typography variant="body2" color="error" mt={2}>
             This action cannot be undone.
           </Typography>
+          
+          {error && (
+            <Alert severity="error" sx={{ mt: 2 }}>
+              {error}
+            </Alert>
+          )}
         </DialogContent>
         <DialogActions>
           <Button 
-            onClick={() => setShowDeleteConfirm(false)} 
+            onClick={() => setDeleteDialogOpen(false)} 
             disabled={deleteInProgress}
           >
             Cancel
           </Button>
           <Button 
-            color="error" 
-            onClick={handleDeleteEvent}
+            onClick={handleDeleteEvent} 
+            color="error"
             disabled={deleteInProgress}
+            startIcon={deleteInProgress ? <CircularProgress size={16} /> : <DeleteIcon />}
           >
             {deleteInProgress ? 'Deleting...' : 'Delete'}
-          </Button>
-        </DialogActions>
-      </Dialog>
-      
-      {/* Filter Dialog */}
-      <Dialog 
-        open={showFilterDialog} 
-        onClose={() => setShowFilterDialog(false)}
-        maxWidth="sm"
-        fullWidth
-      >
-        <DialogTitle>Filter Events</DialogTitle>
-        <DialogContent dividers>
-          <Grid container spacing={2} sx={{ pt: 1 }}>
-            {/* Event Type Filter */}
-            <Grid item xs={12}>
-              <FormControl fullWidth variant="outlined" size="small">
-                <InputLabel>Event Type</InputLabel>
-                <Select
-                  value={filters.eventType}
-                  onChange={(e) => handleFilterChange({ eventType: e.target.value })}
-                  label="Event Type"
-                >
-                  {getEventTypeOptions().map(option => (
-                    <MenuItem key={option.value} value={option.value}>
-                      {option.label}
-                    </MenuItem>
-                  ))}
-                </Select>
-              </FormControl>
-            </Grid>
-            
-            {/* Related Type Filter */}
-            <Grid item xs={12} sm={6}>
-              <FormControl fullWidth variant="outlined" size="small">
-                <InputLabel>Related To</InputLabel>
-                <Select
-                  value={filters.relatedType}
-                  onChange={(e) => handleFilterChange({ 
-                    relatedType: e.target.value,
-                    relatedEntity: 'all' // Reset entity when type changes
-                  })}
-                  label="Related To"
-                >
-                  {getRelatedTypeOptions().map(option => (
-                    <MenuItem key={option.value} value={option.value}>
-                      {option.label}
-                    </MenuItem>
-                  ))}
-                </Select>
-              </FormControl>
-            </Grid>
-            
-            {/* Related Entity Filter (only shown when a related type is selected) */}
-            <Grid item xs={12} sm={6}>
-              <FormControl 
-                fullWidth 
-                variant="outlined" 
-                size="small"
-                disabled={filters.relatedType === 'all'}
-              >
-                <InputLabel>Specific {filters.relatedType === 'all' ? 'Entity' : filters.relatedType}</InputLabel>
-                <Select
-                  value={filters.relatedEntity}
-                  onChange={(e) => handleFilterChange({ relatedEntity: e.target.value })}
-                  label={`Specific ${filters.relatedType === 'all' ? 'Entity' : filters.relatedType}`}
-                >
-                  {getRelatedEntityOptions().map(option => (
-                    <MenuItem key={option.value} value={option.value}>
-                      {option.label}
-                    </MenuItem>
-                  ))}
-                </Select>
-              </FormControl>
-            </Grid>
-            
-            <Grid item xs={12}>
-              <Divider textAlign="left">
-                <Typography variant="caption" color="text.secondary">
-                  Date Range
-                </Typography>
-              </Divider>
-            </Grid>
-            
-            {/* Date Range Filter */}
-            <Grid item xs={12}>
-              <FormControl fullWidth variant="outlined" size="small">
-                <InputLabel>Date Range</InputLabel>
-                <Select
-                  value={filters.dateRange}
-                  onChange={(e) => handleFilterChange({ dateRange: e.target.value })}
-                  label="Date Range"
-                >
-                  <MenuItem value="all">All Dates</MenuItem>
-                  <MenuItem value="today">Today</MenuItem>
-                  <MenuItem value="week">Next 7 Days</MenuItem>
-                  <MenuItem value="month">Next 30 Days</MenuItem>
-                  <MenuItem value="custom">Custom Range</MenuItem>
-                </Select>
-              </FormControl>
-            </Grid>
-            
-            {/* Custom Date Range (only shown when custom is selected) */}
-            {filters.dateRange === 'custom' && (
-              <>
-                <Grid item xs={12} sm={6}>
-                  <LocalizationProvider dateAdapter={AdapterMoment}>
-                    <DatePicker
-                      label="Start Date"
-                      value={moment(filters.startDate)}
-                      onChange={(newValue) => {
-                        handleFilterChange({ startDate: newValue.toDate() });
-                      }}
-                      renderInput={(params) => <TextField {...params} size="small" fullWidth />}
-                    />
-                  </LocalizationProvider>
-                </Grid>
-                <Grid item xs={12} sm={6}>
-                  <LocalizationProvider dateAdapter={AdapterMoment}>
-                    <DatePicker
-                      label="End Date"
-                      value={moment(filters.endDate)}
-                      onChange={(newValue) => {
-                        handleFilterChange({ endDate: newValue.toDate() });
-                      }}
-                      renderInput={(params) => <TextField {...params} size="small" fullWidth />}
-                      minDate={moment(filters.startDate)}
-                    />
-                  </LocalizationProvider>
-                </Grid>
-              </>
-            )}
-            
-            {/* Past Events Toggle */}
-            <Grid item xs={12}>
-              <FormControlLabel
-                control={
-                  <Switch
-                    checked={filters.showPastEvents}
-                    onChange={(e) => handleFilterChange({ showPastEvents: e.target.checked })}
-                    name="showPastEvents"
-                  />
-                }
-                label="Show past events"
-              />
-            </Grid>
-          </Grid>
-        </DialogContent>
-        <DialogActions>
-          <Button onClick={resetFilters} color="inherit">
-            Reset All
-          </Button>
-          <Button onClick={() => setShowFilterDialog(false)}>
-            Apply Filters
           </Button>
         </DialogActions>
       </Dialog>
@@ -1239,13 +841,13 @@
   );
 };
 
-<<<<<<< HEAD
-// Define prop types for EventsListView
-=======
->>>>>>> 6273a182
 EventsListView.propTypes = {
   onEventCreated: PropTypes.func,
-  onEventDeleted: PropTypes.func
+  onEventDeleted: PropTypes.func,
+  onEventEdited: PropTypes.func,
+  limit: PropTypes.number,
+  showPast: PropTypes.bool,
+  filter: PropTypes.object
 };
 
 export default EventsListView;
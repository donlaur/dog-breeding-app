--- conflicted
+++ resolved
@@ -1,267 +1,454 @@
 import React, { useState, useEffect } from 'react';
 import PropTypes from 'prop-types';
-import { useNavigate } from 'react-router-dom';
 import { 
   Box,
+  Button,
+  FormControl,
+  FormHelperText,
+  Grid,
+  InputLabel,
+  MenuItem,
+  Select,
   TextField,
-  Button,
-  MenuItem,
-  FormControl,
-  InputLabel,
-  Select,
+  Typography,
+  Paper,
+  CircularProgress,
   Alert,
-  CircularProgress,
-  Grid,
-  Typography
+  Checkbox,
+  FormControlLabel
 } from '@mui/material';
-import { API_URL, debugLog, debugError } from "../../config";
-import { apiGet } from "../../utils/apiUtils";
+import { AdapterMoment } from '@mui/x-date-pickers/AdapterMoment';
+import { LocalizationProvider, DatePicker } from '@mui/x-date-pickers';
+import moment from 'moment';
+import { apiGet, apiPost, apiPut, sanitizeApiData } from '../../utils/apiUtils';
+import { debugLog, debugError } from '../../config';
+
+// Initial form state
+const initialFormState = {
+  dog_id: '',
+  start_date: null,
+  end_date: null,
+  has_mating: false,
+  mating_date: null,
+  sire_id: '',
+  expected_whelp_date: null,
+  notes: ''
+};
 
 const HeatForm = ({ onSave, initialData = null, isEdit = false }) => {
-  const [dogs, setDogs] = useState({ females: [], males: [] });
-  const [loading, setLoading] = useState(true);
+  // Form state
+  const [formData, setFormData] = useState(initialFormState);
+  const [formErrors, setFormErrors] = useState({});
+  
+  // UI state
+  const [loading, setLoading] = useState(false);
   const [error, setError] = useState(null);
-  const [formData, setFormData] = useState({
-    dog_id: '',
-    start_date: '',
-    end_date: '',
-    mating_date: '',
-    sire_id: '',
-    expected_whelp_date: '',
-    notes: '',
-    ...initialData
+  const [dogs, setDogs] = useState({
+    females: [],
+    males: []
   });
-  const [submitting, setSubmitting] = useState(false);
-  const navigate = useNavigate();
-
+  
+  // Load available dogs
   useEffect(() => {
     const fetchDogs = async () => {
       try {
-        const response = await apiGet('dogs');
-<<<<<<< HEAD
-        if (response.success) {
-          const data = response.data;
-          setDogs({
-            females: data.filter(dog => dog.gender === 'Female'),
-            males: data.filter(dog => dog.gender === 'Male')
-          });
-        } else {
-          throw new Error(response.error || 'Failed to load dogs');
-        }
-=======
-        if (!response.ok) {
-          throw new Error(response.error || 'Failed to load dogs');
-        }
+        const data = await apiGet('/dogs/');
+        debugLog('Dogs fetched for heat form:', data);
+        
         setDogs({
-          females: response.data.filter(dog => dog.gender === 'Female'),
-          males: response.data.filter(dog => dog.gender === 'Male')
+          females: data.filter(dog => dog.gender === 'female'),
+          males: data.filter(dog => dog.gender === 'male')
         });
->>>>>>> 6273a182
       } catch (error) {
         debugError("Error fetching dogs:", error);
         setError("Failed to load dogs. Please try again.");
-      } finally {
-        setLoading(false);
       }
     };
-
+    
     fetchDogs();
   }, []);
-
-  const handleChange = (event) => {
-    const { name, value } = event.target;
+  
+  // Initialize form with data if provided
+  useEffect(() => {
+    if (initialData) {
+      const formattedData = {
+        ...initialData,
+        has_mating: !!initialData.mating_date,
+        start_date: initialData.start_date ? moment(initialData.start_date) : null,
+        end_date: initialData.end_date ? moment(initialData.end_date) : null,
+        mating_date: initialData.mating_date ? moment(initialData.mating_date) : null,
+        expected_whelp_date: initialData.expected_whelp_date ? moment(initialData.expected_whelp_date) : null
+      };
+      
+      setFormData(formattedData);
+    }
+  }, [initialData]);
+  
+  // Handle text input changes
+  const handleInputChange = (e) => {
+    const { name, value } = e.target;
     setFormData(prev => ({
       ...prev,
-      [name]: value,
-      ...(name === 'mating_date' && !value ? { sire_id: '' } : {})
+      [name]: value
+    }));
+    
+    // Clear any error for this field
+    if (formErrors[name]) {
+      setFormErrors(prev => ({
+        ...prev,
+        [name]: null
+      }));
+    }
+  };
+  
+  // Handle date changes
+  const handleDateChange = (name) => (date) => {
+    setFormData(prev => ({
+      ...prev,
+      [name]: date
+    }));
+    
+    // Clear any error for this field
+    if (formErrors[name]) {
+      setFormErrors(prev => ({
+        ...prev,
+        [name]: null
+      }));
+    }
+  };
+  
+  // Handle mating checkbox
+  const handleMatingCheckbox = (e) => {
+    const checked = e.target.checked;
+    setFormData(prev => ({
+      ...prev,
+      has_mating: checked,
+      // Clear mating-related fields if unchecked
+      mating_date: checked ? prev.mating_date : null,
+      sire_id: checked ? prev.sire_id : '',
+      expected_whelp_date: checked ? prev.expected_whelp_date : null
     }));
   };
-
-  const handleSubmit = async (event) => {
-    event.preventDefault();
-    if (submitting) return;
-    
-    setSubmitting(true);
+  
+  // Validate form before submission
+  const validateForm = () => {
+    const errors = {};
+    
+    // Required fields
+    if (!formData.dog_id) {
+      errors.dog_id = 'Please select a female dog';
+    }
+    
+    if (!formData.start_date) {
+      errors.start_date = 'Start date is required';
+    }
+    
+    // If mating is checked, validate mating fields
+    if (formData.has_mating) {
+      if (!formData.mating_date) {
+        errors.mating_date = 'Mating date is required when mating is selected';
+      }
+      
+      if (!formData.sire_id) {
+        errors.sire_id = 'Please select a sire';
+      }
+    }
+    
+    // Logical date validation
+    if (formData.start_date && formData.end_date && 
+        moment(formData.end_date).isBefore(formData.start_date)) {
+      errors.end_date = 'End date cannot be before start date';
+    }
+    
+    if (formData.start_date && formData.mating_date) {
+      // Mating should be within 2 weeks of heat start
+      const heatStart = moment(formData.start_date);
+      const matingDate = moment(formData.mating_date);
+      
+      if (matingDate.isBefore(heatStart)) {
+        errors.mating_date = 'Mating date should not be before heat start date';
+      }
+      
+      if (matingDate.isAfter(heatStart.clone().add(3, 'weeks'))) {
+        errors.mating_date = 'Mating date should typically be within 3 weeks of heat start';
+      }
+    }
+    
+    setFormErrors(errors);
+    return Object.keys(errors).length === 0;
+  };
+  
+  // Handle form submission
+  const handleSubmit = async (e) => {
+    e.preventDefault();
+    
+    // Validate form
+    if (!validateForm()) {
+      return;
+    }
+    
+    setLoading(true);
     setError(null);
     
     try {
-      // Remove any non-schema fields before sending to server
-      const dataToSend = {...formData};
-      
-      // If any fields are empty strings, convert to null for the backend
-      Object.keys(dataToSend).forEach(key => {
-        if (dataToSend[key] === '') {
-          dataToSend[key] = null;
-        }
-      });
-      
-      await onSave(dataToSend);
+      // Prepare data for API
+      const dataToSend = {
+        ...formData,
+        // Format dates for API
+        start_date: formData.start_date ? formData.start_date.format('YYYY-MM-DD') : null,
+        end_date: formData.end_date ? formData.end_date.format('YYYY-MM-DD') : null,
+        mating_date: formData.has_mating && formData.mating_date ? formData.mating_date.format('YYYY-MM-DD') : null,
+        expected_whelp_date: formData.has_mating && formData.expected_whelp_date ? formData.expected_whelp_date.format('YYYY-MM-DD') : null,
+        // Convert to proper types
+        dog_id: Number(formData.dog_id),
+        sire_id: formData.has_mating && formData.sire_id ? Number(formData.sire_id) : null
+      };
+      
+      // Remove non-database fields
+      delete dataToSend.has_mating;
+      delete dataToSend.dog_info;
+      delete dataToSend.sire_info;
+      
+      // Apply general data sanitization
+      const sanitizedData = sanitizeApiData(dataToSend);
+      
+      let response;
+      if (isEdit && formData.id) {
+        // Update existing heat
+        response = await apiPut(`/heats/${formData.id}`, sanitizedData);
+        debugLog('Heat updated:', response);
+      } else {
+        // Create new heat
+        response = await apiPost('/heats/', sanitizedData);
+        debugLog('Heat created:', response);
+      }
+      
+      // Call onSave callback with the response data
+      if (onSave) {
+        onSave(response);
+      }
+      
     } catch (error) {
-      setError(error.message || 'Failed to save heat');
+      debugError('Error saving heat:', error);
+      setError(error.message || 'Failed to save heat cycle. Please try again.');
     } finally {
-      setSubmitting(false);
+      setLoading(false);
     }
   };
-
-  if (loading) {
-    return (
-      <Box display="flex" justifyContent="center" p={2}>
-        <CircularProgress />
-      </Box>
-    );
-  }
-
-  if (error) {
-    return <Alert severity="error">{error}</Alert>;
-  }
-
+  
+  // Estimate expected whelp date (63 days from mating)
+  useEffect(() => {
+    if (formData.has_mating && formData.mating_date) {
+      const estimatedWhelpDate = moment(formData.mating_date).add(63, 'days');
+      setFormData(prev => ({
+        ...prev,
+        expected_whelp_date: estimatedWhelpDate
+      }));
+    }
+  }, [formData.has_mating, formData.mating_date]);
+  
   return (
-    <Box component="form" onSubmit={handleSubmit}>
-      <Grid container spacing={3}>
-        <Grid item xs={12}>
-          <FormControl fullWidth required>
-            <InputLabel id="dog-select-label">Female Dog</InputLabel>
-            <Select
-              labelId="dog-select-label"
-              id="dog-select"
-              name="dog_id"
-              value={formData.dog_id}
-              onChange={handleChange}
-              label="Female Dog"
-            >
-              {dogs.females.map((dog) => (
-                <MenuItem key={dog.id} value={dog.id}>
-                  {dog.call_name} ({dog.registered_name || "No registered name"})
+    <Paper elevation={2} sx={{ p: 3 }}>
+      <Typography variant="h6" gutterBottom>
+        {isEdit ? 'Edit Heat Cycle' : 'Add New Heat Cycle'}
+      </Typography>
+      
+      {error && (
+        <Alert severity="error" sx={{ mb: 2 }}>
+          {error}
+        </Alert>
+      )}
+      
+      <form onSubmit={handleSubmit}>
+        <Grid container spacing={3}>
+          {/* Dog Selection */}
+          <Grid item xs={12} sm={6}>
+            <FormControl fullWidth error={!!formErrors.dog_id}>
+              <InputLabel>Female Dog</InputLabel>
+              <Select
+                name="dog_id"
+                value={formData.dog_id}
+                onChange={handleInputChange}
+                label="Female Dog"
+                disabled={loading}
+              >
+                <MenuItem value="">
+                  <em>Select a dog</em>
                 </MenuItem>
-              ))}
-            </Select>
-          </FormControl>
+                {dogs.females.map(dog => (
+                  <MenuItem key={dog.id} value={dog.id}>
+                    {dog.name} ({dog.breed_name})
+                  </MenuItem>
+                ))}
+              </Select>
+              {formErrors.dog_id && (
+                <FormHelperText>{formErrors.dog_id}</FormHelperText>
+              )}
+            </FormControl>
+          </Grid>
+          
+          {/* Start Date */}
+          <Grid item xs={12} sm={6}>
+            <LocalizationProvider dateAdapter={AdapterMoment}>
+              <DatePicker
+                label="Heat Start Date *"
+                value={formData.start_date}
+                onChange={handleDateChange('start_date')}
+                renderInput={(params) => (
+                  <TextField 
+                    {...params} 
+                    fullWidth 
+                    error={!!formErrors.start_date}
+                    helperText={formErrors.start_date}
+                  />
+                )}
+                disabled={loading}
+              />
+            </LocalizationProvider>
+          </Grid>
+          
+          {/* End Date */}
+          <Grid item xs={12} sm={6}>
+            <LocalizationProvider dateAdapter={AdapterMoment}>
+              <DatePicker
+                label="Heat End Date"
+                value={formData.end_date}
+                onChange={handleDateChange('end_date')}
+                renderInput={(params) => (
+                  <TextField 
+                    {...params} 
+                    fullWidth 
+                    error={!!formErrors.end_date}
+                    helperText={formErrors.end_date}
+                  />
+                )}
+                disabled={loading}
+              />
+            </LocalizationProvider>
+          </Grid>
+          
+          {/* Mating Checkbox */}
+          <Grid item xs={12}>
+            <FormControlLabel
+              control={
+                <Checkbox
+                  checked={formData.has_mating}
+                  onChange={handleMatingCheckbox}
+                  name="has_mating"
+                  color="primary"
+                  disabled={loading}
+                />
+              }
+              label="This heat includes a mating"
+            />
+          </Grid>
+          
+          {/* Mating fields, only shown if mating is checked */}
+          {formData.has_mating && (
+            <>
+              {/* Mating Date */}
+              <Grid item xs={12} sm={6}>
+                <LocalizationProvider dateAdapter={AdapterMoment}>
+                  <DatePicker
+                    label="Mating Date *"
+                    value={formData.mating_date}
+                    onChange={handleDateChange('mating_date')}
+                    renderInput={(params) => (
+                      <TextField 
+                        {...params} 
+                        fullWidth 
+                        error={!!formErrors.mating_date}
+                        helperText={formErrors.mating_date}
+                      />
+                    )}
+                    disabled={loading}
+                  />
+                </LocalizationProvider>
+              </Grid>
+              
+              {/* Sire Selection */}
+              <Grid item xs={12} sm={6}>
+                <FormControl fullWidth error={!!formErrors.sire_id}>
+                  <InputLabel>Sire</InputLabel>
+                  <Select
+                    name="sire_id"
+                    value={formData.sire_id}
+                    onChange={handleInputChange}
+                    label="Sire"
+                    disabled={loading}
+                  >
+                    <MenuItem value="">
+                      <em>Select a sire</em>
+                    </MenuItem>
+                    {dogs.males.map(dog => (
+                      <MenuItem key={dog.id} value={dog.id}>
+                        {dog.name} ({dog.breed_name})
+                      </MenuItem>
+                    ))}
+                  </Select>
+                  {formErrors.sire_id && (
+                    <FormHelperText>{formErrors.sire_id}</FormHelperText>
+                  )}
+                </FormControl>
+              </Grid>
+              
+              {/* Expected Whelp Date */}
+              <Grid item xs={12} sm={6}>
+                <LocalizationProvider dateAdapter={AdapterMoment}>
+                  <DatePicker
+                    label="Expected Whelping Date"
+                    value={formData.expected_whelp_date}
+                    onChange={handleDateChange('expected_whelp_date')}
+                    renderInput={(params) => (
+                      <TextField {...params} fullWidth />
+                    )}
+                    disabled={loading}
+                  />
+                </LocalizationProvider>
+                <FormHelperText>
+                  Automatically calculated as 63 days from mating date
+                </FormHelperText>
+              </Grid>
+            </>
+          )}
+          
+          {/* Notes */}
+          <Grid item xs={12}>
+            <TextField
+              name="notes"
+              label="Notes"
+              multiline
+              rows={4}
+              value={formData.notes || ''}
+              onChange={handleInputChange}
+              fullWidth
+              disabled={loading}
+            />
+          </Grid>
+          
+          {/* Submit Button */}
+          <Grid item xs={12}>
+            <Box sx={{ display: 'flex', justifyContent: 'flex-end' }}>
+              <Button
+                type="submit"
+                variant="contained"
+                color="primary"
+                disabled={loading}
+              >
+                {loading ? <CircularProgress size={24} /> : (isEdit ? 'Update Heat Cycle' : 'Save Heat Cycle')}
+              </Button>
+            </Box>
+          </Grid>
         </Grid>
-
-        <Grid item xs={12} sm={6}>
-          <TextField
-            fullWidth
-            required
-            id="start-date"
-            name="start_date"
-            label="Start Date"
-            type="date"
-            value={formData.start_date}
-            onChange={handleChange}
-            InputLabelProps={{ shrink: true }}
-          />
-        </Grid>
-
-        <Grid item xs={12} sm={6}>
-          <TextField
-            fullWidth
-            id="end-date"
-            name="end_date"
-            label="End Date"
-            type="date"
-            value={formData.end_date || ''}
-            onChange={handleChange}
-            InputLabelProps={{ shrink: true }}
-            helperText="Leave blank if heat is ongoing"
-          />
-        </Grid>
-
-        <Grid item xs={12}>
-          <Typography variant="subtitle1" mt={2} mb={1}>
-            Mating Information (Optional)
-          </Typography>
-        </Grid>
-
-        <Grid item xs={12} sm={6}>
-          <TextField
-            fullWidth
-            id="mating-date"
-            name="mating_date"
-            label="Mating Date"
-            type="date"
-            value={formData.mating_date || ''}
-            onChange={handleChange}
-            InputLabelProps={{ shrink: true }}
-          />
-        </Grid>
-
-        <Grid item xs={12} sm={6}>
-          <FormControl fullWidth disabled={!formData.mating_date}>
-            <InputLabel id="sire-select-label">Sire</InputLabel>
-            <Select
-              labelId="sire-select-label"
-              id="sire-select"
-              name="sire_id"
-              value={formData.sire_id || ''}
-              onChange={handleChange}
-              label="Sire"
-            >
-              <MenuItem value="">
-                <em>None</em>
-              </MenuItem>
-              {dogs.males.map((dog) => (
-                <MenuItem key={dog.id} value={dog.id}>
-                  {dog.call_name} ({dog.registered_name || "No registered name"})
-                </MenuItem>
-              ))}
-            </Select>
-          </FormControl>
-        </Grid>
-
-        <Grid item xs={12} sm={6}>
-          <TextField
-            fullWidth
-            id="expected-whelp-date"
-            name="expected_whelp_date"
-            label="Expected Whelp Date"
-            type="date"
-            value={formData.expected_whelp_date || ''}
-            onChange={handleChange}
-            InputLabelProps={{ shrink: true }}
-            disabled={!formData.mating_date}
-          />
-        </Grid>
-
-        <Grid item xs={12}>
-          <TextField
-            fullWidth
-            id="notes"
-            name="notes"
-            label="Notes"
-            multiline
-            rows={4}
-            value={formData.notes || ''}
-            onChange={handleChange}
-          />
-        </Grid>
-
-        <Grid item xs={12} display="flex" justifyContent="space-between" mt={2}>
-          <Button 
-            variant="outlined" 
-            color="secondary" 
-            onClick={() => navigate(-1)}
-          >
-            Cancel
-          </Button>
-          <Button 
-            variant="contained" 
-            color="primary" 
-            type="submit"
-            disabled={submitting || !formData.dog_id || !formData.start_date}
-          >
-            {submitting ? <CircularProgress size={24} /> : isEdit ? 'Update Heat' : 'Create Heat'}
-          </Button>
-        </Grid>
-      </Grid>
-    </Box>
+      </form>
+    </Paper>
   );
 };
 
-<<<<<<< HEAD
-// Add PropTypes validation
 HeatForm.propTypes = {
   onSave: PropTypes.func.isRequired,
   initialData: PropTypes.shape({
+    id: PropTypes.number,
     dog_id: PropTypes.oneOfType([PropTypes.string, PropTypes.number]),
     start_date: PropTypes.string,
     end_date: PropTypes.string,
@@ -273,13 +460,4 @@
   isEdit: PropTypes.bool
 };
 
-export default HeatForm;
-=======
-HeatForm.propTypes = {
-  onSave: PropTypes.func,
-  initialData: PropTypes.object,
-  isEdit: PropTypes.bool
-};
-
-export default HeatForm; 
->>>>>>> 6273a182
+export default HeatForm;
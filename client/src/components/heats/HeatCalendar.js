--- conflicted
+++ resolved
@@ -4,192 +4,178 @@
 import moment from 'moment';
 import 'react-big-calendar/lib/css/react-big-calendar.css';
 import './HeatCalendar.css'; // Updated CSS path
-import { API_URL, debugLog, debugError } from '../../config';
-<<<<<<< HEAD
+import { debugLog, debugError } from '../../config';
 import { apiGet } from '../../utils/apiUtils';
-=======
->>>>>>> 6273a182
 import { CircularProgress, Box } from '@mui/material';
-import { apiGet } from '../../utils/apiUtils';
 
 const localizer = momentLocalizer(moment);
 
-const HeatCalendar = ({ heats: propHeats }) => {
-  const [selectedHeat, setSelectedHeat] = useState(null);
+// Custom event styling
+const eventStyleGetter = (event, start, end, isSelected) => {
+  let backgroundColor = '#ff7043'; // Default for heat events
+  
+  if (event.event_type === 'mating') {
+    backgroundColor = '#42a5f5'; // Blue for mating events
+  } else if (event.event_type === 'expected_heat') {
+    backgroundColor = '#ab47bc'; // Purple for expected future heats
+  }
+  
+  return {
+    style: {
+      backgroundColor,
+      borderRadius: '0px',
+      opacity: 0.8,
+      color: 'white',
+      border: '0px',
+      display: 'block'
+    }
+  };
+};
+
+const HeatCalendar = ({ heats: propHeats, onEventSelect }) => {
+  const [heats, setHeats] = useState(propHeats || []);
+  const [events, setEvents] = useState([]);
+  const [loading, setLoading] = useState(!propHeats);
   const [dogList, setDogList] = useState([]);
-  const [heats, setHeats] = useState(propHeats || []);
-  const [loading, setLoading] = useState(!propHeats);
-
-  // Fetch heats if not provided as props
+  
+  // Load heats if not provided as props
   useEffect(() => {
-    // If heats were provided as props, no need to fetch
-    if (propHeats) {
-      setHeats(propHeats);
-      return;
+    if (!propHeats) {
+      const fetchHeats = async () => {
+        setLoading(true);
+        try {
+          const data = await apiGet('/heats/');
+          debugLog('Fetched heats for calendar:', data);
+          setHeats(data);
+        } catch (error) {
+          debugError('Error fetching heats:', error);
+        } finally {
+          setLoading(false);
+        }
+      };
+      
+      fetchHeats();
     }
-
-    const fetchHeats = async () => {
-      try {
-        const response = await apiGet('heats');
-<<<<<<< HEAD
-        if (response.success) {
-          setHeats(response.data);
-        } else {
-          throw new Error(response.error || 'Failed to fetch heats');
-        }
-=======
-        if (!response.ok) throw new Error(response.error || 'Failed to fetch heats');
-        setHeats(response.data);
->>>>>>> 6273a182
-      } catch (error) {
-        debugError('Error fetching heats:', error);
-      } finally {
-        setLoading(false);
-      }
-    };
-
-    fetchHeats();
   }, [propHeats]);
-
-  // Fetch all dogs when component mounts
+  
+  // Load dog data for names
   useEffect(() => {
     const fetchDogs = async () => {
       try {
-<<<<<<< HEAD
-        const response = await apiGet('dogs');
-        if (response.success) {
-          setDogList(response.data);
-        } else {
-          throw new Error(response.error || 'Failed to fetch dogs');
-        }
-=======
-        const response = await apiGet('dogs/');
-        if (!response.ok) throw new Error(response.error || 'Failed to fetch dogs');
-        setDogList(response.data);
->>>>>>> 6273a182
+        const data = await apiGet('/dogs/');
+        debugLog('Fetched dogs for heat calendar:', data);
+        setDogList(data);
       } catch (error) {
         debugError('Error fetching dogs:', error);
       }
     };
-
-    fetchDogs();
-  }, []);
-
-  // Don't render until we have both heats and dogs
-  if (loading || !dogList || dogList.length === 0) {
+    
+    if (heats && heats.length > 0) {
+      fetchDogs();
+    }
+  }, [heats]);
+  
+  // Transform heats into calendar events
+  useEffect(() => {
+    if (!heats || !dogList.length) return;
+    
+    const transformedEvents = [];
+    
+    // Process each heat cycle
+    heats.forEach(heat => {
+      if (!heat.start_date) return;
+      
+      const dog = dogList.find(d => d.id === heat.dog_id);
+      const dogName = dog ? dog.name : `Dog #${heat.dog_id}`;
+      
+      // Add heat cycle event
+      const heatEvent = {
+        id: `heat-${heat.id}`,
+        title: `${dogName} - Heat Cycle`,
+        start: new Date(heat.start_date),
+        end: heat.end_date ? new Date(heat.end_date) : undefined,
+        allDay: true,
+        event_type: 'heat',
+        resource: heat
+      };
+      
+      transformedEvents.push(heatEvent);
+      
+      // Add mating event if present
+      if (heat.mating_date) {
+        const matingEvent = {
+          id: `mating-${heat.id}`,
+          title: `${dogName} - Mating`,
+          start: new Date(heat.mating_date),
+          end: new Date(heat.mating_date),
+          allDay: true,
+          event_type: 'mating',
+          resource: heat
+        };
+        
+        transformedEvents.push(matingEvent);
+      }
+      
+      // Add expected future heat cycles (if heat has ended)
+      if (heat.end_date) {
+        // Average cycle is ~6 months
+        const nextHeatDate = moment(heat.end_date).add(6, 'months');
+        
+        // Only add if it's in the future
+        if (nextHeatDate.isAfter(moment())) {
+          const expectedHeatEvent = {
+            id: `expected-heat-${heat.id}`,
+            title: `${dogName} - Expected Heat`,
+            start: nextHeatDate.toDate(),
+            end: nextHeatDate.add(3, 'weeks').toDate(), // Typical heat duration
+            allDay: true,
+            event_type: 'expected_heat',
+            resource: {
+              ...heat,
+              is_expected: true
+            }
+          };
+          
+          transformedEvents.push(expectedHeatEvent);
+        }
+      }
+    });
+    
+    setEvents(transformedEvents);
+  }, [heats, dogList]);
+  
+  // Handle click on a calendar event
+  const handleSelectEvent = (event) => {
+    if (onEventSelect) {
+      onEventSelect(event.resource);
+    }
+  };
+  
+  if (loading) {
     return (
-      <Box sx={{ display: 'flex', justifyContent: 'center', alignItems: 'center', height: '60vh' }}>
+      <Box sx={{ display: 'flex', justifyContent: 'center', p: 3 }}>
         <CircularProgress />
       </Box>
     );
   }
-
-  // Transform heats into calendar events with proper dog name lookup
-  const events = heats.map(heat => {
-    const dog = dogList.find(d => d.id === heat.dog_id);
-    const dogName = dog ? dog.call_name : 'Unknown Dog';
-    
-    return {
-      id: heat.id,
-      title: `${dogName} - Heat`,
-      start: new Date(heat.start_date),
-      end: new Date(heat.end_date),
-      status: heat.mating_date ? 'mated' : 'active',
-      resource: {
-        ...heat,
-        dogName
-      }
-    };
-  });
-
-  const eventStyleGetter = (event) => {
-    let style = {
-      backgroundColor: event.status === 'mated' ? '#4CAF50' : '#FF9800',
-      borderRadius: '4px',
-      opacity: 0.8,
-      color: 'white',
-      border: '0px',
-      display: 'block'
-    };
-    return { style };
-  };
-
-  const handleSelectEvent = (event) => {
-    setSelectedHeat(event.resource);
-  };
-
+  
   return (
-    <div className="p-4 relative">
-      <h1 className="text-2xl font-bold mb-4">Heat Calendar</h1>
-      <div style={{ height: '80vh' }}>
-        <Calendar
-          localizer={localizer}
-          events={events}
-          startAccessor="start"
-          endAccessor="end"
-          eventPropGetter={eventStyleGetter}
-          views={['month', 'week', 'day']}
-          defaultView="month"
-          onSelectEvent={handleSelectEvent}
-          onSelectSlot={(slotInfo) => {
-            console.log('Selected slot:', slotInfo);
-          }}
-          selectable
-        />
-      </div>
-
-      {/* Heat Details Modal */}
-      {selectedHeat && (
-        <div className="fixed inset-0 bg-black bg-opacity-50 flex items-center justify-center p-4 z-50">
-          <div className="bg-white rounded-lg p-6 max-w-lg w-full">
-            <div className="flex justify-between items-center mb-4">
-              <h2 className="text-xl font-bold">
-                Heat Details - {selectedHeat.dogName}
-              </h2>
-              <button
-                onClick={() => setSelectedHeat(null)}
-                className="text-gray-500 hover:text-gray-700"
-              >
-                ✕
-              </button>
-            </div>
-            <div className="space-y-4">
-              <div>
-                <p className="text-gray-600">Start Date</p>
-                <p className="font-medium">{moment(selectedHeat.start_date).format('MMMM D, YYYY')}</p>
-              </div>
-              <div>
-                <p className="text-gray-600">End Date</p>
-                <p className="font-medium">{moment(selectedHeat.end_date).format('MMMM D, YYYY')}</p>
-              </div>
-              {selectedHeat.mating_date && (
-                <div>
-                  <p className="text-gray-600">Mating Date</p>
-                  <p className="font-medium">{moment(selectedHeat.mating_date).format('MMMM D, YYYY')}</p>
-                </div>
-              )}
-              {selectedHeat.expected_whelp_date && (
-                <div>
-                  <p className="text-gray-600">Expected Whelp Date</p>
-                  <p className="font-medium">{moment(selectedHeat.expected_whelp_date).format('MMMM D, YYYY')}</p>
-                </div>
-              )}
-              {selectedHeat.notes && (
-                <div>
-                  <p className="text-gray-600">Notes</p>
-                  <p className="font-medium">{selectedHeat.notes}</p>
-                </div>
-              )}
-            </div>
-          </div>
-        </div>
-      )}
+    <div className="heat-calendar-container">
+      <Calendar
+        localizer={localizer}
+        events={events}
+        startAccessor="start"
+        endAccessor="end"
+        style={{ height: 500 }}
+        eventPropGetter={eventStyleGetter}
+        views={['month', 'agenda']}
+        onSelectEvent={handleSelectEvent}
+        popup
+      />
     </div>
   );
 };
 
-<<<<<<< HEAD
-// Add PropTypes validation
 HeatCalendar.propTypes = {
   heats: PropTypes.arrayOf(
     PropTypes.shape({
@@ -200,14 +186,8 @@
       mating_date: PropTypes.string,
       notes: PropTypes.string
     })
-  )
+  ),
+  onEventSelect: PropTypes.func
 };
 
-export default HeatCalendar;
-=======
-HeatCalendar.propTypes = {
-  heats: PropTypes.array
-};
-
-export default HeatCalendar; 
->>>>>>> 6273a182
+export default HeatCalendar;
--- conflicted
+++ resolved
@@ -3,301 +3,326 @@
 import { Calendar, momentLocalizer } from 'react-big-calendar';
 import moment from 'moment';
 import 'react-big-calendar/lib/css/react-big-calendar.css';
-import { API_URL, debugLog, debugError } from '../../config';
-<<<<<<< HEAD
+import { debugLog, debugError } from '../../config';
 import { apiGet } from '../../utils/apiUtils';
-=======
->>>>>>> 6273a182
 import { CircularProgress, Box, Typography, Button } from '@mui/material';
-import { apiGet } from '../../utils/apiUtils';
 
 const localizer = momentLocalizer(moment);
 
-/**
- * A generic event calendar component that can display different types of events
- * @param {Object} props Component props
- * @param {Array} props.events Optional events data to display
- * @param {string} props.title Calendar title
- * @param {boolean} props.fetchHeats Whether to fetch heat data
- * @param {boolean} props.fetchLitters Whether to fetch litter data
- */
-const EventCalendar = ({ 
-  events: propEvents, 
-  title = 'Event Calendar',
-  fetchHeats = true,
+// Custom event styling based on event type
+const eventStyleGetter = (event, start, end, isSelected) => {
+  let backgroundColor = event.color || '#1976d2'; // Default blue
+  
+  if (event.type === 'heat') {
+    backgroundColor = '#ff7043'; // Orange for heat events
+  } else if (event.type === 'mating') {
+    backgroundColor = '#42a5f5'; // Light blue for mating
+  } else if (event.type === 'whelping') {
+    backgroundColor = '#e91e63'; // Pink for whelping
+  } else if (event.type === 'vaccination') {
+    backgroundColor = '#4caf50'; // Green for vaccinations
+  } else if (event.type === 'checkup') {
+    backgroundColor = '#9c27b0'; // Purple for vet checkups
+  }
+  
+  return {
+    style: {
+      backgroundColor,
+      borderRadius: '0px',
+      opacity: 0.8,
+      color: 'white',
+      border: '0px',
+      display: 'block'
+    }
+  };
+};
+
+const EventCalendar = ({
+  events: propEvents,
+  title = 'Calendar',
+  fetchHeats = false,
   fetchLitters = false,
-  fetchEvents = true,
-  onSelectSlot = null
+  fetchEvents = false,
+  onEventSelect,
+  height = 500,
+  showFilters = false
 }) => {
-  const [selectedEvent, setSelectedEvent] = useState(null);
-  const [dogList, setDogList] = useState([]);
   const [events, setEvents] = useState(propEvents || []);
   const [loading, setLoading] = useState(!propEvents);
-  const [currentDate, setCurrentDate] = useState(new Date());
-
-  // Fetch data if not provided as props
+  const [dogList, setDogList] = useState([]);
+  const [filteredEvents, setFilteredEvents] = useState([]);
+  const [filters, setFilters] = useState({
+    showHeats: true,
+    showLitters: true,
+    showEvents: true,
+    dogId: 'all'
+  });
+  
+  // Fetch events from APIs if not provided via props
   useEffect(() => {
-    // If events were provided as props, no need to fetch
-    if (propEvents) {
-      setEvents(propEvents);
-      return;
-    }
-
-    const fetchData = async () => {
-      try {
-        let allEvents = [];
+    if (!propEvents) {
+      const loadEvents = async () => {
+        setLoading(true);
+        const allEvents = [];
         
-        // Fetch custom events from the events API
-        if (fetchEvents) {
-          try {
-<<<<<<< HEAD
-            const eventsResponse = await apiGet('events');
-            if (eventsResponse.success) {
-=======
-            const eventsResponse = await apiGet('events/');
-            if (eventsResponse.ok) {
->>>>>>> 6273a182
-              const eventsData = eventsResponse.data;
+        try {
+          // Fetch custom events from the events API
+          if (fetchEvents) {
+            try {
+              const data = await apiGet('/events/');
+              debugLog('Fetched events for calendar:', data);
               
               // Process events data
-              const customEvents = eventsData.map(event => ({
+              const customEvents = data.map(event => ({
                 id: `event-${event.id}`,
                 title: event.title,
                 start: new Date(event.start_date),
-                end: event.end_date ? new Date(event.end_date) : new Date(event.start_date),
-                type: event.event_type || 'custom',
-                color: event.color || '#2196F3', // Default blue
-                allDay: event.all_day,
-                resource: {
-                  ...event,
-                  related_type: event.related_type,
-                  related_id: event.related_id,
-                  description: event.description,
-                  notify: event.notify
-                }
+                end: new Date(event.end_date || event.start_date),
+                allDay: !event.end_date || event.start_date === event.end_date,
+                type: event.type || 'custom',
+                color: event.color,
+                resource: event
               }));
               
-              allEvents = [...allEvents, ...customEvents];
+              allEvents.push(...customEvents);
+            } catch (error) {
+              debugError('Error fetching events:', error);
             }
-          } catch (error) {
-            debugError('Error fetching custom events:', error);
           }
-        }
-        
-        // Fetch heats if requested
-        if (fetchHeats) {
-          const heatsResponse = await apiGet('heats');
-<<<<<<< HEAD
-          if (heatsResponse.success) {
-=======
-          if (heatsResponse.ok) {
->>>>>>> 6273a182
-            const heatsData = heatsResponse.data;
-            // Add heat events
-            const heatEvents = heatsData.map(heat => ({
-              id: `heat-${heat.id}`,
-              title: `Heat - ${heat.dog_id}`,
-              start: new Date(heat.start_date),
-              end: new Date(heat.end_date),
-              type: 'heat',
-              color: '#FF9800',
-              resource: heat
-            }));
-            allEvents = [...allEvents, ...heatEvents];
+          
+          // Fetch heats if requested
+          if (fetchHeats) {
+            try {
+              const data = await apiGet('/heats/');
+              debugLog('Fetched heats for calendar:', data);
+              
+              // Add heat events
+              const heatEvents = data.map(heat => ({
+                id: `heat-${heat.id}`,
+                title: `Heat: ${getDogName(heat.dog_id)}`,
+                start: new Date(heat.start_date),
+                end: heat.end_date ? new Date(heat.end_date) : undefined,
+                allDay: true,
+                type: 'heat',
+                dogId: heat.dog_id,
+                resource: heat
+              }));
+              
+              allEvents.push(...heatEvents);
+            } catch (error) {
+              debugError('Error fetching heats:', error);
+            }
           }
-        }
-
-        // Fetch litters if requested
-        if (fetchLitters) {
-<<<<<<< HEAD
-          const littersResponse = await apiGet('litters');
-          if (littersResponse.success) {
-=======
-          const littersResponse = await apiGet('litters/');
-          if (littersResponse.ok) {
->>>>>>> 6273a182
-            const littersData = littersResponse.data;
-            // Add litter events like whelp date, go-home date, etc.
-            const litterEvents = littersData.flatMap(litter => {
-              const events = [];
-              // We'll only include these basic litter events if there are no custom events for this litter
-              // This helps avoid duplicates with our new events system
-              const hasCustomEvents = allEvents.some(e => 
-                e.resource && e.resource.related_type === 'litter' && e.resource.related_id === litter.id
-              );
-              
-              if (!hasCustomEvents) {
+          
+          // Fetch litters if requested
+          if (fetchLitters) {
+            try {
+              const data = await apiGet('/litters/');
+              debugLog('Fetched litters for calendar:', data);
+              
+              // Add litter events like whelp date, go-home date, etc.
+              const litterEvents = data.flatMap(litter => {
+                const events = [];
+                
+                // Add whelping date
                 if (litter.whelp_date) {
                   events.push({
                     id: `litter-whelp-${litter.id}`,
-                    title: `Litter Born - ${litter.litter_name || 'Unnamed'}`,
+                    title: `Whelping: ${getDogName(litter.dam_id)}`,
                     start: new Date(litter.whelp_date),
                     end: new Date(litter.whelp_date),
-                    type: 'litter-birth',
-                    color: '#4CAF50',
-                    resource: litter
+                    allDay: true,
+                    type: 'whelping',
+                    dogId: litter.dam_id,
+                    resource: { ...litter, event_type: 'whelping' }
                   });
                 }
                 
-                // Calculate go home date (8 weeks after birth)
+                // Add go-home date (typically 8 weeks after whelping)
                 if (litter.whelp_date) {
-                  const whelpDate = new Date(litter.whelp_date);
-                  const goHomeDate = new Date(whelpDate);
-                  goHomeDate.setDate(whelpDate.getDate() + 56); // 8 weeks
-                  
+                  const goHomeDate = moment(litter.whelp_date).add(8, 'weeks');
                   events.push({
-                    id: `litter-go-home-${litter.id}`,
-                    title: `Puppies Go Home - ${litter.litter_name || 'Unnamed'}`,
-                    start: goHomeDate,
-                    end: goHomeDate,
-                    type: 'litter-go-home',
-                    color: '#673AB7',
-                    resource: litter
+                    id: `litter-gohome-${litter.id}`,
+                    title: `Puppies Go Home: Litter ${litter.id}`,
+                    start: goHomeDate.toDate(),
+                    end: goHomeDate.toDate(),
+                    allDay: true,
+                    type: 'go-home',
+                    dogId: litter.dam_id,
+                    resource: { ...litter, event_type: 'go-home' }
                   });
                 }
-              }
-              return events;
-            });
-            allEvents = [...allEvents, ...litterEvents];
+                
+                return events;
+              });
+              
+              allEvents.push(...litterEvents);
+            } catch (error) {
+              debugError('Error fetching litters:', error);
+            }
           }
+          
+          setEvents(allEvents);
+        } catch (error) {
+          debugError('Error loading calendar events:', error);
+        } finally {
+          setLoading(false);
         }
-        
-        setEvents(allEvents);
-      } catch (error) {
-        debugError('Error fetching events:', error);
-      } finally {
-        setLoading(false);
-      }
-    };
-
-    fetchData();
-  }, [propEvents, fetchHeats, fetchLitters]);
-
-  // Fetch all dogs when component mounts
+      };
+      
+      loadEvents();
+    } else {
+      setEvents(propEvents);
+      setLoading(false);
+    }
+  }, [propEvents, fetchEvents, fetchHeats, fetchLitters]);
+  
+  // Load dogs for name display
   useEffect(() => {
     const fetchDogs = async () => {
       try {
-<<<<<<< HEAD
-        const response = await apiGet('dogs');
-        if (response.success) {
-          setDogList(response.data);
-        } else {
-          throw new Error(response.error || 'Failed to fetch dogs');
-        }
-=======
-        const response = await apiGet('dogs/');
-        if (!response.ok) throw new Error('Failed to fetch dogs');
-        setDogList(response.data);
->>>>>>> 6273a182
+        const data = await apiGet('/dogs/');
+        debugLog('Fetched dogs for event calendar:', data);
+        setDogList(data);
       } catch (error) {
         debugError('Error fetching dogs:', error);
       }
     };
-
+    
     fetchDogs();
   }, []);
-
-  // Don't render until data is loaded
-  if (loading || !dogList || dogList.length === 0) {
+  
+  // Helper function to get dog name
+  const getDogName = (dogId) => {
+    if (!dogId || !dogList.length) return `Dog #${dogId}`;
+    const dog = dogList.find(d => d.id === dogId);
+    return dog ? dog.name : `Dog #${dogId}`;
+  };
+  
+  // Apply filters to events
+  useEffect(() => {
+    if (!events.length) return;
+    
+    let filtered = [...events];
+    
+    // Filter by event type
+    if (!filters.showHeats) {
+      filtered = filtered.filter(event => event.type !== 'heat');
+    }
+    
+    if (!filters.showLitters) {
+      filtered = filtered.filter(event => 
+        event.type !== 'whelping' && event.type !== 'go-home');
+    }
+    
+    if (!filters.showEvents) {
+      filtered = filtered.filter(event => 
+        event.type !== 'custom' && 
+        event.type !== 'vaccination' && 
+        event.type !== 'checkup');
+    }
+    
+    // Filter by dog
+    if (filters.dogId !== 'all') {
+      filtered = filtered.filter(event => 
+        event.dogId && event.dogId.toString() === filters.dogId);
+    }
+    
+    setFilteredEvents(filtered);
+  }, [events, filters]);
+  
+  // Handle filter changes
+  const handleFilterChange = (name, value) => {
+    setFilters(prev => ({
+      ...prev,
+      [name]: value
+    }));
+  };
+  
+  // Handle click on a calendar event
+  const handleSelectEvent = (event) => {
+    if (onEventSelect) {
+      onEventSelect(event.resource);
+    }
+  };
+  
+  if (loading) {
     return (
-      <Box sx={{ display: 'flex', justifyContent: 'center', alignItems: 'center', height: '60vh' }}>
+      <Box sx={{ display: 'flex', justifyContent: 'center', p: 3 }}>
         <CircularProgress />
       </Box>
     );
   }
-
-  // Process events to include dog names
-  const calendarEvents = events.map(event => {
-    // If it's a heat event, look up the dog name
-    if (event.type === 'heat' && event.resource?.dog_id) {
-      const dog = dogList.find(d => d.id === event.resource.dog_id);
-      const dogName = dog ? dog.call_name : 'Unknown Dog';
-      return {
-        ...event,
-        title: `${dogName} - Heat`,
-        resource: {
-          ...event.resource,
-          dogName
-        }
-      };
-    }
-    return event;
-  });
-
-  const eventStyleGetter = (event) => {
-    let style = {
-      backgroundColor: event.color || '#039be5',
-      borderRadius: '4px',
-      opacity: 0.8,
-      color: 'white',
-      border: '0px',
-      display: 'block'
-    };
-    return { style };
-  };
-
-  const handleSelectEvent = (event) => {
-    setSelectedEvent(event);
-  };
-
-  const handleSelectSlot = (slotInfo) => {
-    // If callback was provided, pass slot info
-    if (onSelectSlot) {
-      onSelectSlot(slotInfo);
-    }
-  };
-
+  
   return (
-    <Box sx={{ position: 'relative', height: '70vh', mt: 2 }}>
-      <Box sx={{ display: 'flex', justifyContent: 'space-between', alignItems: 'center', mb: 2 }}>
-        <Typography variant="h6">{title}</Typography>
-        
-        {selectedEvent && (
-          <Box sx={{ position: 'absolute', right: 16, top: 0, backgroundColor: 'white', p: 2, boxShadow: 3, zIndex: 10, borderRadius: 1 }}>
-            <Typography variant="h6">{selectedEvent.title}</Typography>
-            <Typography variant="body2">
-              {moment(selectedEvent.start).format('MMM D, YYYY')}
-              {!moment(selectedEvent.start).isSame(moment(selectedEvent.end), 'day') && 
-                ` - ${moment(selectedEvent.end).format('MMM D, YYYY')}`}
-            </Typography>
-            {selectedEvent.resource?.description && (
-              <Typography variant="body2" sx={{ mt: 1 }}>
-                {selectedEvent.resource.description}
-              </Typography>
-            )}
-            <Button 
-              size="small" 
-              variant="outlined"
-              sx={{ mt: 1 }}
-              onClick={() => setSelectedEvent(null)}
-            >
-              Close
-            </Button>
-          </Box>
-        )}
-      </Box>
+    <Box>
+      <Typography variant="h6" gutterBottom>
+        {title}
+      </Typography>
+      
+      {showFilters && (
+        <Box sx={{ mb: 2, display: 'flex', flexWrap: 'wrap', gap: 1 }}>
+          <Button
+            variant={filters.showHeats ? "contained" : "outlined"}
+            color="warning"
+            size="small"
+            onClick={() => handleFilterChange('showHeats', !filters.showHeats)}
+          >
+            Heat Cycles
+          </Button>
+          
+          <Button
+            variant={filters.showLitters ? "contained" : "outlined"}
+            color="error"
+            size="small"
+            onClick={() => handleFilterChange('showLitters', !filters.showLitters)}
+          >
+            Litters
+          </Button>
+          
+          <Button
+            variant={filters.showEvents ? "contained" : "outlined"}
+            color="primary"
+            size="small"
+            onClick={() => handleFilterChange('showEvents', !filters.showEvents)}
+          >
+            Events
+          </Button>
+          
+          {dogList.length > 0 && (
+            <Box sx={{ ml: 'auto' }}>
+              <select
+                value={filters.dogId}
+                onChange={(e) => handleFilterChange('dogId', e.target.value)}
+                style={{ padding: '8px', borderRadius: '4px' }}
+              >
+                <option value="all">All Dogs</option>
+                {dogList.map(dog => (
+                  <option key={dog.id} value={dog.id.toString()}>
+                    {dog.name}
+                  </option>
+                ))}
+              </select>
+            </Box>
+          )}
+        </Box>
+      )}
       
       <Calendar
         localizer={localizer}
-        events={calendarEvents}
+        events={filteredEvents.length > 0 ? filteredEvents : events}
         startAccessor="start"
         endAccessor="end"
-        style={{ height: '100%' }}
+        style={{ height }}
         eventPropGetter={eventStyleGetter}
+        views={['month', 'week', 'agenda']}
         onSelectEvent={handleSelectEvent}
-        onSelectSlot={handleSelectSlot}
-        selectable={!!onSelectSlot}
-        views={['month', 'week', 'day']}
-        defaultView="month"
-        defaultDate={currentDate}
-        onNavigate={date => setCurrentDate(date)}
+        popup
       />
     </Box>
   );
 };
 
-<<<<<<< HEAD
-// Add PropTypes validation
 EventCalendar.propTypes = {
   events: PropTypes.arrayOf(
     PropTypes.shape({
@@ -310,15 +335,13 @@
       resource: PropTypes.object
     })
   ),
-=======
-EventCalendar.propTypes = {
-  events: PropTypes.array,
->>>>>>> 6273a182
   title: PropTypes.string,
   fetchHeats: PropTypes.bool,
   fetchLitters: PropTypes.bool,
   fetchEvents: PropTypes.bool,
-  onSelectSlot: PropTypes.func
+  onEventSelect: PropTypes.func,
+  height: PropTypes.number,
+  showFilters: PropTypes.bool
 };
 
 export default EventCalendar;
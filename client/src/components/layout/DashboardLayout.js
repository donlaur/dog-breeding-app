--- conflicted
+++ resolved
@@ -1,11 +1,5 @@
-// src/components/layout/DashboardLayout.js
 import React, { useState, useEffect } from 'react';
-import { Link, Outlet, useLocation, useNavigate } from 'react-router-dom';
-import { useAuth } from '../../context/AuthContext';
-import GlobalSearchShortcut from '../GlobalSearchShortcut';
-import { useNotifications } from '../../context/NotificationContext';
-
-// MUI components
+import { useLocation, Link } from 'react-router-dom';
 import {
   Box,
   Drawer,
@@ -16,260 +10,181 @@
   Divider,
   IconButton,
   ListItem,
-  ListItemButton,
   ListItemIcon,
   ListItemText,
-  CssBaseline,
-  useMediaQuery,
-  useTheme,
-  InputBase,
-  Avatar,
+  Collapse,
   Menu,
   MenuItem,
-  alpha,
-  styled,
-  Badge,
-  Tooltip,
-  Snackbar,
-  Alert,
-  Collapse,
-  ListSubheader,
+  Avatar,
+  Badge
 } from '@mui/material';
+import {
+  Menu as MenuIcon,
+  ChevronLeft as ChevronLeftIcon,
+  Dashboard as DashboardIcon,
+  Pets as PetsIcon,
+  ExpandLess,
+  ExpandMore,
+  Healing as HealingIcon,
+  Face as FaceIcon,
+  People as PeopleIcon,
+  Description as DescriptionIcon,
+  Folder as FolderIcon,
+  NotificationsActive as NotificationsIcon,
+  AcUnit as HeatIcon,
+  Favorite as LitterIcon
+} from '@mui/icons-material';
+import { styled } from '@mui/material/styles';
+import { useAuth } from '../../hooks/useAuth';
+import NotificationsCenter from './NotificationsCenter';
 
-// MUI icons
-import {
-  Home as HomeIcon,
-  Pets as PetsIcon,
-  Favorite as HeartIcon,
-  CalendarMonth as CalendarIcon,
-  ChildCare as PuppyIcon,
-  Person as ProfileIcon,
-  Menu as MenuIcon,
-  LogoutOutlined as LogoutIcon,
-  NotificationsOutlined as NotificationsIcon,
-  SettingsOutlined as SettingsIcon,
-  Search as SearchIcon,
-  AccountCircle,
-  Article as PageIcon,
-  ArticleOutlined as ArticleIcon,
-  PhotoLibrary as MediaIcon,
-  Keyboard as KeyboardIcon,
-  Close as CloseIcon,
-  MedicalServices as HealthIcon,
-  Vaccines as VaccinesIcon,
-  Medication as MedicationIcon,
-  HealthAndSafety as HealthRecordsIcon,
-  ExpandMore as ExpandMoreIcon,
-  ExpandLess as ExpandLessIcon,
-  Dashboard as DashboardIcon,
-  Description as DocumentIcon,
-  ContactMail as CRMIcon,
-  Settings as SettingsIcon2,
-} from '@mui/icons-material';
+const drawerWidth = 240;
 
-const drawerWidth = 260;
-
-// Styled search component
-const Search = styled('div')(({ theme }) => ({
-  position: 'relative',
-  borderRadius: theme.shape.borderRadius,
-  backgroundColor: alpha(theme.palette.common.white, 0.15),
-  '&:hover': {
-    backgroundColor: alpha(theme.palette.common.white, 0.25),
-  },
-  marginRight: theme.spacing(2),
-  marginLeft: 0,
-  width: '100%',
-  [theme.breakpoints.up('sm')]: {
-    marginLeft: theme.spacing(3),
-    width: 'auto',
-  },
+const AppBarStyled = styled(AppBar, {
+  shouldForwardProp: (prop) => prop !== 'open',
+})(({ theme, open }) => ({
+  zIndex: theme.zIndex.drawer + 1,
+  transition: theme.transitions.create(['width', 'margin'], {
+    easing: theme.transitions.easing.sharp,
+    duration: theme.transitions.duration.leavingScreen,
+  }),
+  ...(open && {
+    marginLeft: drawerWidth,
+    width: `calc(100% - ${drawerWidth}px)`,
+    transition: theme.transitions.create(['width', 'margin'], {
+      easing: theme.transitions.easing.sharp,
+      duration: theme.transitions.duration.enteringScreen,
+    }),
+  }),
 }));
 
-const SearchIconWrapper = styled('div')(({ theme }) => ({
-  padding: theme.spacing(0, 2),
-  height: '100%',
-  position: 'absolute',
-  display: 'flex',
-  alignItems: 'center',
-  justifyContent: 'center',
-  cursor: 'pointer',
-}));
-
-const StyledInputBase = styled(InputBase)(({ theme }) => ({
-  color: 'inherit',
-  display: 'flex',
-  alignItems: 'center',
-  '& .MuiInputBase-input': {
-    padding: theme.spacing(1, 1, 1, 0),
-    paddingLeft: `calc(1em + ${theme.spacing(4)})`,
-    paddingRight: '42px', // Make room for the shortcut badge
-    transition: theme.transitions.create('width'),
-    width: '100%',
-    [theme.breakpoints.up('md')]: {
-      width: '25ch',
-    },
-  },
-  '& .MuiInputAdornment-root': {
-    position: 'absolute',
-    right: theme.spacing(1),
-    top: '50%',
-    transform: 'translateY(-50%)',
+const DrawerStyled = styled(Drawer, {
+  shouldForwardProp: (prop) => prop !== 'open',
+})(({ theme, open }) => ({
+  '& .MuiDrawer-paper': {
+    position: 'relative',
+    whiteSpace: 'nowrap',
+    width: drawerWidth,
+    transition: theme.transitions.create('width', {
+      easing: theme.transitions.easing.sharp,
+      duration: theme.transitions.duration.enteringScreen,
+    }),
+    boxSizing: 'border-box',
+    ...(!open && {
+      overflowX: 'hidden',
+      transition: theme.transitions.create('width', {
+        easing: theme.transitions.easing.sharp,
+        duration: theme.transitions.duration.leavingScreen,
+      }),
+      width: theme.spacing(7),
+      [theme.breakpoints.up('sm')]: {
+        width: theme.spacing(9),
+      },
+    }),
   },
 }));
 
 const DashboardLayout = () => {
-  const { logout, user } = useAuth();
   const location = useLocation();
-  const navigate = useNavigate();
-  const theme = useTheme();
-  const isMobile = useMediaQuery(theme.breakpoints.down('md'));
-  const [mobileOpen, setMobileOpen] = useState(false);
+  const [open, setOpen] = useState(true);
+  const [healthOpen, setHealthOpen] = useState(false);
+  const [dogsOpen, setDogsOpen] = useState(false);
+  const [littersOpen, setLittersOpen] = useState(false);
+  const [heatsOpen, setHeatsOpen] = useState(false);
+  const [notificationsOpen, setNotificationsOpen] = useState(false);
+  const [unreadNotifications, setUnreadNotifications] = useState(0);
   const [anchorEl, setAnchorEl] = useState(null);
-  const [searchQuery, setSearchQuery] = useState('');
-  const [showSearchTip, setShowSearchTip] = useState(false);
-  
-  // Define navItems first before any functions that use it
-  const navItems = [
-    { path: '/dashboard', label: 'Dashboard', icon: <DashboardIcon /> },
-    
-    // BREEDING PROGRAM section
-    { 
-      id: 'breeding',
-      label: 'Breeding Program', 
-      icon: <PetsIcon />,
-      isExpandable: true,
-      children: [
-        { path: '/dashboard/dogs', label: 'Dogs', icon: <PetsIcon /> },
-        { path: '/dashboard/litters', label: 'Litters', icon: <PuppyIcon /> },
-        { path: '/dashboard/heats', label: 'Heats', icon: <HeartIcon /> }
-      ]
-    },
-    
-    // HEALTH MANAGEMENT section
-    { 
-      id: 'health',
-      label: 'Health Management', 
-      icon: <HealthIcon />, 
-      isExpandable: true,
-      children: [
-        { path: '/dashboard/health', label: 'Health Dashboard', icon: <HealthIcon /> },
-        { path: '/dashboard/health/vaccinations', label: 'Vaccinations', icon: <VaccinesIcon /> },
-        { path: '/dashboard/health/medications', label: 'Medications', icon: <MedicationIcon /> },
-        { path: '/dashboard/health/records', label: 'Health Records', icon: <HealthRecordsIcon /> }
-      ]
-    },
-    
-    // CALENDAR & MEDIA
-    { path: '/dashboard/calendar', label: 'Calendar', icon: <CalendarIcon /> },
-    { path: '/dashboard/media', label: 'Media Library', icon: <MediaIcon /> },
-    
-    // WEBSITE & CRM section
-    { 
-      id: 'content',
-      label: 'Website & Content', 
-      icon: <DocumentIcon />, 
-      isExpandable: true,
-      children: [
-        { path: '/dashboard/pages', label: 'Web Pages', icon: <PageIcon /> }
-      ]
-    },
-    
-    // CRM section
-    { 
-      id: 'crm',
-      label: 'Customer Management', 
-      icon: <CRMIcon />, 
-      isExpandable: true,
-      children: [
-        { path: '/dashboard/applications', label: 'Applications', icon: <ArticleIcon /> }
-      ]
-    },
-    
-    // ACCOUNT section
-    { path: '/dashboard/profile', label: 'My Account', icon: <ProfileIcon /> },
-  ];
-  
-  // State for collapsible menu sections
-  const [openMenu, setOpenMenu] = useState({
-    health: false,
-    breeding: false,
-    content: false,
-    crm: false
-  });
-  
-  // Check if any child route of a menu section is active
-  const isMenuSectionActive = (menuId) => {
-    if (!menuId || !navItems) return false;
-    
-    // Find the menu section
-    const menuSection = navItems.find(item => item.id === menuId);
-    if (!menuSection || !menuSection.children) return false;
-    
-    // Check if any child route is active
-    return menuSection.children.some(child => isActive(child.path));
-  };
-  
-  // Effect to automatically expand menu sections when their children are active
+  const { user, logout } = useAuth();
+  
+  // Automatically expand submenus based on current path
   useEffect(() => {
-    const newOpenState = { ...openMenu };
-    
-    // Check each menu section
-    navItems?.forEach(item => {
-      if (item.isExpandable && item.id) {
-        // If any child is active, expand the menu
-        if (isMenuSectionActive(item.id)) {
-          newOpenState[item.id] = true;
-        }
-      }
-    });
-    
-    // Update state only if changes are needed
-    if (JSON.stringify(newOpenState) !== JSON.stringify(openMenu)) {
-      setOpenMenu(newOpenState);
-    }
-  }, [location.pathname, navItems, isMenuSectionActive, openMenu]);
-  
-  const handleMenuToggle = (menu) => {
-    setOpenMenu({
-      ...openMenu,
-      [menu]: !openMenu[menu]
-    });
-  };
-  
+    if (location.pathname.includes('/dashboard/health')) {
+      setHealthOpen(true);
+    }
+    if (location.pathname.includes('/dashboard/dogs')) {
+      setDogsOpen(true);
+    }
+    if (location.pathname.includes('/dashboard/litters')) {
+      setLittersOpen(true);
+    }
+    if (location.pathname.includes('/dashboard/heats')) {
+      setHeatsOpen(true);
+    }
+  }, [location.pathname]);
+  
+  // Toggle drawer open state
+  const toggleDrawer = () => {
+    setOpen(!open);
+  };
+  
+  // Toggle health submenu
+  const toggleHealth = () => {
+    setHealthOpen(!healthOpen);
+  };
+  
+  // Toggle dogs submenu
+  const toggleDogs = () => {
+    setDogsOpen(!dogsOpen);
+  };
+  
+  // Toggle litters submenu
+  const toggleLitters = () => {
+    setLittersOpen(!littersOpen);
+  };
+  
+  // Toggle heats submenu
+  const toggleHeats = () => {
+    setHeatsOpen(!heatsOpen);
+  };
+  
+  // Handle profile menu open
+  const handleMenuOpen = (event) => {
+    setAnchorEl(event.currentTarget);
+  };
+  
+  // Handle profile menu close
+  const handleMenuClose = () => {
+    setAnchorEl(null);
+  };
+  
+  // Handle logging out
+  const handleLogout = () => {
+    handleMenuClose();
+    logout();
+  };
+  
+  // Toggle notifications panel
+  const toggleNotifications = () => {
+    setNotificationsOpen(!notificationsOpen);
+  };
+  
+  // Handle marking a notification as read
+  const handleMarkAsRead = (id) => {
+    // Implementation for marking notification as read
+    // This would update the unread count
+    setUnreadNotifications(Math.max(0, unreadNotifications - 1));
+  };
+  
+  // Check if a menu item should be highlighted
   const isActive = (path) => {
-    // For exact matches like Dashboard
-    if (path === '/dashboard' && location.pathname === '/dashboard') {
+    // Exact match
+    if (location.pathname === path) {
       return true;
     }
     
     // For nested routes, make sure we don't highlight parent paths incorrectly
-<<<<<<< HEAD
-    // For example, /dashboard/health shouldn't highlight when we're on /dashboard/health/records
-=======
     // For example, /dashboard/health shouldn't highlight when we're on /dashboard/health/medications
->>>>>>> 6273a182
     if (path === '/dashboard') {
       return false; // Don't highlight dashboard for other pages
     }
     
-<<<<<<< HEAD
     // Special case for health dashboard to prevent highlighting when on sub-pages
     if (path === '/dashboard/health' && location.pathname !== '/dashboard/health') {
-      // If we're on a sub-page like /dashboard/health/records, don't highlight the dashboard
+      // If we're on a sub-page like /dashboard/health/records, don't highlight the health dashboard
       return false;
     }
     
     // For child routes, check if the current path starts with the menu path
-=======
-    // Special case for health dashboard route
-    if (path === '/dashboard/health') {
-      // Only highlight if it's exactly the health dashboard, not a sub-page
-      return location.pathname === '/dashboard/health';
-    }
-    
-    // For other child routes, check if the current path starts with the menu path
->>>>>>> 6273a182
     // and either ends there or continues with a slash
     if (location.pathname.startsWith(path)) {
       // If path is exactly the same, it's active
@@ -277,484 +192,352 @@
         return true;
       }
       
-      // If path continues with a slash, it's a child route
-      if (location.pathname.charAt(path.length) === '/') {
-        // For parent paths that have children, only mark active if we're on an exact match
-        // This prevents /dashboard/health from highlighting when on /dashboard/health/records
-        if (path.includes('/dashboard/health') || 
-            path.includes('/dashboard/breeding') || 
-            path.includes('/dashboard/content') || 
-            path.includes('/dashboard/crm')) {
-          return false;
-        }
-        return true;
-      }
+      // If path is followed by a slash, it's a child route
+      const nextChar = location.pathname.charAt(path.length);
+      return nextChar === '/';
     }
     
     return false;
   };
   
-  const handleDrawerToggle = () => {
-    setMobileOpen(!mobileOpen);
-  };
-  
-  const handleProfileMenuOpen = (event) => {
-    setAnchorEl(event.currentTarget);
-  };
-  
-  const handleMenuClose = () => {
-    setAnchorEl(null);
-  };
-  
-  const handleLogout = () => {
-    handleMenuClose();
-    logout();
-    navigate('/login');
-  };
-  
-  const handleSearchChange = (event) => {
-    setSearchQuery(event.target.value);
-  };
-  
-  const handleSearchSubmit = (event) => {
-    if (event.key === 'Enter' && searchQuery.trim()) {
-      navigate(`/dashboard/search?q=${encodeURIComponent(searchQuery.trim())}`);
-      // Show search tip if it's the user's first search
-      if (!localStorage.getItem('searchTipShown')) {
-        localStorage.setItem('searchTipShown', 'true');
-        setShowSearchTip(true);
-        // Hide the tip after 5 seconds
-        setTimeout(() => setShowSearchTip(false), 5000);
-      }
-    }
-  };
-  
-  const handleSearchClick = () => {
-    if (searchQuery.trim()) {
-      navigate(`/dashboard/search?q=${encodeURIComponent(searchQuery.trim())}`);
-      // Show search tip if it's the user's first search
-      if (!localStorage.getItem('searchTipShown')) {
-        localStorage.setItem('searchTipShown', 'true');
-        setShowSearchTip(true);
-        // Hide the tip after 5 seconds
-        setTimeout(() => setShowSearchTip(false), 5000);
-      }
-    }
-  };
-  
-  const handleCloseTip = () => {
-    setShowSearchTip(false);
-  };
-  
+  // Main content for the drawer sidebar
   const drawer = (
-    <>
-      <Toolbar 
-        sx={{ 
-          px: [1, 2], 
-          minHeight: 64,
+    <div>
+      <Toolbar
+        sx={{
           display: 'flex',
-          alignItems: 'center'
+          alignItems: 'center',
+          justifyContent: 'flex-end',
+          px: [1],
         }}
       >
-        <Box display="flex" alignItems="center">
-          <Box 
-            component="img" 
-            src="/icons/dog-paw.png" 
-            alt="Logo" 
-            sx={{ width: 32, height: 32, mr: 1 }}
-          />
-          <Typography variant="h6" component="div" sx={{ flexGrow: 1, fontWeight: 600, color: 'white' }}>
-            Breeder Dashboard
-          </Typography>
-        </Box>
+        <Typography variant="h6" component="div" sx={{ flexGrow: 1 }}>
+          Breeder Tools
+        </Typography>
+        <IconButton onClick={toggleDrawer}>
+          <ChevronLeftIcon />
+        </IconButton>
       </Toolbar>
-      <Divider sx={{ borderColor: 'rgba(255, 255, 255, 0.12)' }} />
-      <List sx={{ px: 2, py: 1 }}>
-        {navItems.map((item) => (
-          item.isExpandable ? (
-            <React.Fragment key={item.id}>
-              <ListItem disablePadding sx={{ mb: 0.5 }}>
-                <ListItemButton
-                  onClick={() => handleMenuToggle(item.id)}
-                  sx={{
-                    borderRadius: 1,
-                    py: 1,
-                    color: 'rgba(255, 255, 255, 0.8)',
-                    '&:hover': {
-                      backgroundColor: 'rgba(255, 255, 255, 0.08)',
-                    },
-                  }}
-                >
-                  <ListItemIcon 
-                    sx={{ 
-                      minWidth: 40,
-                      color: 'rgba(255, 255, 255, 0.8)'
-                    }}
-                  >
-                    {item.icon}
-                  </ListItemIcon>
-                  <ListItemText 
-                    primary={item.label} 
-                    primaryTypographyProps={{ fontSize: 14 }}
-                  />
-                  {openMenu[item.id] ? <ExpandLessIcon /> : <ExpandMoreIcon />}
-                </ListItemButton>
-              </ListItem>
-              <Collapse in={openMenu[item.id]} timeout="auto" unmountOnExit>
-                <List component="div" disablePadding>
-                  {item.children.map((child) => (
-                    <ListItem key={child.path} disablePadding sx={{ pl: 4 }}>
-                      <ListItemButton
-                        component={Link}
-                        to={child.path}
-                        selected={isActive(child.path)}
-                        sx={{
-                          borderRadius: 1,
-                          py: 1,
-                          color: 'rgba(255, 255, 255, 0.8)',
-                          '&.Mui-selected': {
-                            backgroundColor: 'rgba(255, 255, 255, 0.16)',
-                            color: '#fff',
-                            '&:hover': {
-                              backgroundColor: 'rgba(255, 255, 255, 0.24)',
-                            },
-                          },
-                          '&:hover': {
-                            backgroundColor: 'rgba(255, 255, 255, 0.08)',
-                          },
-                        }}
-                        onClick={() => isMobile && setMobileOpen(false)}
-                      >
-                        <ListItemIcon 
-                          sx={{ 
-                            minWidth: 40,
-                            color: isActive(child.path) ? '#fff' : 'rgba(255, 255, 255, 0.8)'
-                          }}
-                        >
-                          {child.icon}
-                        </ListItemIcon>
-                        <ListItemText 
-                          primary={child.label} 
-                          primaryTypographyProps={{ fontSize: 14 }}
-                        />
-                      </ListItemButton>
-                    </ListItem>
-                  ))}
-                </List>
-              </Collapse>
-            </React.Fragment>
-          ) : (
-            <ListItem key={item.path} disablePadding sx={{ mb: 0.5 }}>
-              <ListItemButton
-                component={Link}
-                to={item.path}
-                selected={isActive(item.path)}
-                sx={{
-                  borderRadius: 1,
-                  py: 1,
-                  color: 'rgba(255, 255, 255, 0.8)',
-                  '&.Mui-selected': {
-                    backgroundColor: 'rgba(255, 255, 255, 0.16)',
-                    color: '#fff',
-                    '&:hover': {
-                      backgroundColor: 'rgba(255, 255, 255, 0.24)',
-                    },
-                  },
-                  '&:hover': {
-                    backgroundColor: 'rgba(255, 255, 255, 0.08)',
-                  },
-                }}
-                onClick={() => isMobile && setMobileOpen(false)}
-              >
-                <ListItemIcon 
-                  sx={{ 
-                    minWidth: 40,
-                    color: isActive(item.path) ? '#fff' : 'rgba(255, 255, 255, 0.8)'
-                  }}
-                >
-                  {item.icon}
-                </ListItemIcon>
-                <ListItemText 
-                  primary={item.label} 
-                  primaryTypographyProps={{ fontSize: 14 }}
-                />
-              </ListItemButton>
-            </ListItem>
-          )
-        ))}
+      <Divider />
+      <List>
+        <ListItem 
+          button 
+          component={Link} 
+          to="/dashboard" 
+          selected={isActive('/dashboard')}
+        >
+          <ListItemIcon>
+            <DashboardIcon />
+          </ListItemIcon>
+          <ListItemText primary="Dashboard" />
+        </ListItem>
+        
+        {/* Health Management Section */}
+        <ListItem button onClick={toggleHealth}>
+          <ListItemIcon>
+            <HealingIcon />
+          </ListItemIcon>
+          <ListItemText primary="Health" />
+          {healthOpen ? <ExpandLess /> : <ExpandMore />}
+        </ListItem>
+        <Collapse in={healthOpen} timeout="auto" unmountOnExit>
+          <List component="div" disablePadding>
+            <ListItem 
+              button 
+              component={Link} 
+              to="/dashboard/health" 
+              selected={isActive('/dashboard/health')}
+              sx={{ pl: 4 }}
+            >
+              <ListItemIcon>
+                <DashboardIcon />
+              </ListItemIcon>
+              <ListItemText primary="Health Dashboard" />
+            </ListItem>
+            <ListItem 
+              button 
+              component={Link} 
+              to="/dashboard/health/records" 
+              selected={isActive('/dashboard/health/records')}
+              sx={{ pl: 4 }}
+            >
+              <ListItemIcon>
+                <DescriptionIcon />
+              </ListItemIcon>
+              <ListItemText primary="Health Records" />
+            </ListItem>
+            <ListItem 
+              button 
+              component={Link} 
+              to="/dashboard/health/medications" 
+              selected={isActive('/dashboard/health/medications')}
+              sx={{ pl: 4 }}
+            >
+              <ListItemIcon>
+                <HealingIcon />
+              </ListItemIcon>
+              <ListItemText primary="Medications" />
+            </ListItem>
+          </List>
+        </Collapse>
+        
+        {/* Dogs Management Section */}
+        <ListItem button onClick={toggleDogs}>
+          <ListItemIcon>
+            <PetsIcon />
+          </ListItemIcon>
+          <ListItemText primary="Dogs" />
+          {dogsOpen ? <ExpandLess /> : <ExpandMore />}
+        </ListItem>
+        <Collapse in={dogsOpen} timeout="auto" unmountOnExit>
+          <List component="div" disablePadding>
+            <ListItem 
+              button 
+              component={Link} 
+              to="/dashboard/dogs/manage" 
+              selected={isActive('/dashboard/dogs/manage')}
+              sx={{ pl: 4 }}
+            >
+              <ListItemIcon>
+                <PetsIcon />
+              </ListItemIcon>
+              <ListItemText primary="Manage Dogs" />
+            </ListItem>
+            <ListItem 
+              button 
+              component={Link} 
+              to="/dashboard/dogs/add" 
+              selected={isActive('/dashboard/dogs/add')}
+              sx={{ pl: 4 }}
+            >
+              <ListItemIcon>
+                <PetsIcon />
+              </ListItemIcon>
+              <ListItemText primary="Add Dog" />
+            </ListItem>
+          </List>
+        </Collapse>
+        
+        {/* Litters Management Section */}
+        <ListItem button onClick={toggleLitters}>
+          <ListItemIcon>
+            <LitterIcon />
+          </ListItemIcon>
+          <ListItemText primary="Litters" />
+          {littersOpen ? <ExpandLess /> : <ExpandMore />}
+        </ListItem>
+        <Collapse in={littersOpen} timeout="auto" unmountOnExit>
+          <List component="div" disablePadding>
+            <ListItem 
+              button 
+              component={Link} 
+              to="/dashboard/litters/manage" 
+              selected={isActive('/dashboard/litters/manage')}
+              sx={{ pl: 4 }}
+            >
+              <ListItemIcon>
+                <LitterIcon />
+              </ListItemIcon>
+              <ListItemText primary="Manage Litters" />
+            </ListItem>
+            <ListItem 
+              button 
+              component={Link} 
+              to="/dashboard/litters/add" 
+              selected={isActive('/dashboard/litters/add')}
+              sx={{ pl: 4 }}
+            >
+              <ListItemIcon>
+                <LitterIcon />
+              </ListItemIcon>
+              <ListItemText primary="Add Litter" />
+            </ListItem>
+            <ListItem 
+              button 
+              component={Link} 
+              to="/dashboard/puppies/manage" 
+              selected={isActive('/dashboard/puppies/manage')}
+              sx={{ pl: 4 }}
+            >
+              <ListItemIcon>
+                <PetsIcon />
+              </ListItemIcon>
+              <ListItemText primary="Manage Puppies" />
+            </ListItem>
+          </List>
+        </Collapse>
+        
+        {/* Heats Management Section */}
+        <ListItem button onClick={toggleHeats}>
+          <ListItemIcon>
+            <HeatIcon />
+          </ListItemIcon>
+          <ListItemText primary="Heats" />
+          {heatsOpen ? <ExpandLess /> : <ExpandMore />}
+        </ListItem>
+        <Collapse in={heatsOpen} timeout="auto" unmountOnExit>
+          <List component="div" disablePadding>
+            <ListItem 
+              button 
+              component={Link} 
+              to="/dashboard/heats/manage" 
+              selected={isActive('/dashboard/heats/manage')}
+              sx={{ pl: 4 }}
+            >
+              <ListItemIcon>
+                <HeatIcon />
+              </ListItemIcon>
+              <ListItemText primary="Manage Heats" />
+            </ListItem>
+            <ListItem 
+              button 
+              component={Link} 
+              to="/dashboard/heats/add" 
+              selected={isActive('/dashboard/heats/add')}
+              sx={{ pl: 4 }}
+            >
+              <ListItemIcon>
+                <HeatIcon />
+              </ListItemIcon>
+              <ListItemText primary="Add Heat" />
+            </ListItem>
+          </List>
+        </Collapse>
+        
+        {/* Other main sections */}
+        <ListItem 
+          button 
+          component={Link} 
+          to="/dashboard/applications" 
+          selected={isActive('/dashboard/applications')}
+        >
+          <ListItemIcon>
+            <DescriptionIcon />
+          </ListItemIcon>
+          <ListItemText primary="Applications" />
+        </ListItem>
+        <ListItem 
+          button 
+          component={Link} 
+          to="/dashboard/customers" 
+          selected={isActive('/dashboard/customers')}
+        >
+          <ListItemIcon>
+            <PeopleIcon />
+          </ListItemIcon>
+          <ListItemText primary="Customer CRM" />
+        </ListItem>
+        <ListItem 
+          button 
+          component={Link} 
+          to="/dashboard/media" 
+          selected={isActive('/dashboard/media')}
+        >
+          <ListItemIcon>
+            <FolderIcon />
+          </ListItemIcon>
+          <ListItemText primary="Media Library" />
+        </ListItem>
+        <ListItem 
+          button 
+          component={Link} 
+          to="/dashboard/profile" 
+          selected={isActive('/dashboard/profile')}
+        >
+          <ListItemIcon>
+            <FaceIcon />
+          </ListItemIcon>
+          <ListItemText primary="Profile" />
+        </ListItem>
       </List>
-      <Box sx={{ flexGrow: 1 }} />
-      <Divider sx={{ borderColor: 'rgba(255, 255, 255, 0.12)', mt: 2 }} />
-      <List sx={{ px: 2 }}>
-        <ListItem disablePadding>
-          <ListItemButton
-            onClick={handleLogout}
-            sx={{
-              borderRadius: 1,
-              py: 1,
-              color: 'rgba(255, 255, 255, 0.8)',
-              '&:hover': {
-                backgroundColor: 'rgba(255, 255, 255, 0.08)',
-              },
-            }}
-          >
-            <ListItemIcon sx={{ minWidth: 40, color: 'rgba(255, 255, 255, 0.8)' }}>
-              <LogoutIcon />
-            </ListItemIcon>
-            <ListItemText 
-              primary="Logout" 
-              primaryTypographyProps={{ fontSize: 14 }}
-            />
-          </ListItemButton>
-        </ListItem>
-      </List>
-    </>
+    </div>
   );
-
-  const { unreadCount } = useNotifications();
-
+  
   return (
     <Box sx={{ display: 'flex' }}>
-      <CssBaseline />
-      
-      {/* App bar */}
-      <AppBar
-        position="fixed"
-        color="default"
-        elevation={0}
-        sx={{
-          width: { md: `calc(100% - ${drawerWidth}px)` },
-          ml: { md: `${drawerWidth}px` },
-          bgcolor: 'background.paper',
-          borderBottom: '1px solid #eaeaea',
-        }}
-      >
-        <Toolbar>
-          {/* Mobile menu button */}
+      <AppBarStyled position="absolute" open={open}>
+        <Toolbar
+          sx={{
+            pr: '24px',
+          }}
+        >
           <IconButton
+            edge="start"
             color="inherit"
             aria-label="open drawer"
-            edge="start"
-            onClick={handleDrawerToggle}
-            sx={{ mr: 2, display: { md: 'none' } }}
+            onClick={toggleDrawer}
+            sx={{
+              marginRight: '36px',
+              ...(open && { display: 'none' }),
+            }}
           >
             <MenuIcon />
           </IconButton>
-          
-          {/* Page title - visible on mobile only */}
-          <Typography 
-            variant="h6" 
-            noWrap 
-            component="div" 
-            sx={{ 
-              flexGrow: 1, 
-              display: { xs: 'block', sm: 'none' } 
-            }}
+          <Typography
+            component="h1"
+            variant="h6"
+            color="inherit"
+            noWrap
+            sx={{ flexGrow: 1 }}
           >
-            {navItems.find((item) => isActive(item.path))?.label || 'Dashboard'}
+            Breeding Management System
           </Typography>
-          
-          {/* Search - visible on desktop */}
-          <Search sx={{ display: { xs: 'none', sm: 'block' } }}>
-            <SearchIconWrapper onClick={handleSearchClick}>
-              <SearchIcon />
-            </SearchIconWrapper>
-            <StyledInputBase
-              placeholder="Search dogs, puppies, litters..."
-              inputProps={{ 'aria-label': 'search' }}
-              value={searchQuery}
-              onChange={handleSearchChange}
-              onKeyPress={handleSearchSubmit}
-              endAdornment={
-                <Typography 
-                  variant="caption" 
-                  sx={{ 
-                    backgroundColor: 'rgba(0, 0, 0, 0.08)', 
-                    px: 0.5, 
-                    py: 0.2, 
-                    borderRadius: 1,
-                    color: 'text.secondary',
-                    display: { xs: 'none', md: 'inline' }
-                  }}
-                >
-                  {navigator.platform.includes('Mac') ? '⌘K' : 'Ctrl+K'}
-                </Typography>
-              }
-            />
-          </Search>
-          
-          {/* Mobile search icon */}
-          <IconButton 
-            onClick={() => navigate('/dashboard/search')}
-            sx={{ display: { xs: 'block', sm: 'none' }, mr: 1 }}
+          <IconButton color="inherit" onClick={toggleNotifications}>
+            <Badge badgeContent={unreadNotifications} color="secondary">
+              <NotificationsIcon />
+            </Badge>
+          </IconButton>
+          <IconButton
+            color="inherit"
+            onClick={handleMenuOpen}
           >
-            <SearchIcon />
+            <Avatar alt={user?.name || 'User'} src={user?.avatar} />
           </IconButton>
-          
-          <Box sx={{ flexGrow: 1 }} />
-          
-          {/* Action icons */}
-          <Box sx={{ display: 'flex' }}>
-            <Tooltip title="Notifications">
-              <IconButton 
-                size="large" 
-                color="inherit"
-                component={Link}
-                to="/dashboard/notifications"
-              >
-                <Badge badgeContent={unreadCount} color="error">
-                  <NotificationsIcon />
-                </Badge>
-              </IconButton>
-            </Tooltip>
-            <Tooltip title="System Settings">
-              <IconButton 
-                size="large" 
-                color="inherit"
-                component={Link}
-                to="/dashboard/settings"
-              >
-                <SettingsIcon />
-              </IconButton>
-            </Tooltip>
-            <Tooltip title="Account">
-              <IconButton
-                size="large"
-                edge="end"
-                aria-label="account of current user"
-                aria-haspopup="true"
-                onClick={handleProfileMenuOpen}
-                color="inherit"
-              >
-                <AccountCircle />
-              </IconButton>
-            </Tooltip>
-          </Box>
-          
           <Menu
             anchorEl={anchorEl}
             open={Boolean(anchorEl)}
             onClose={handleMenuClose}
-            keepMounted
-            transformOrigin={{ horizontal: 'right', vertical: 'top' }}
-            anchorOrigin={{ horizontal: 'right', vertical: 'bottom' }}
           >
-            <MenuItem 
-              component={Link} 
-              to="/dashboard/profile" 
-              onClick={handleMenuClose}
-            >
-              Breeder Profile
-            </MenuItem>
-            <MenuItem 
-              component={Link} 
-              to="/dashboard/account" 
-              onClick={handleMenuClose}
-            >
-              Account Settings
-            </MenuItem>
-            <Divider />
+            <MenuItem component={Link} to="/dashboard/profile">Profile</MenuItem>
+            <MenuItem component={Link} to="/dashboard/settings">Settings</MenuItem>
             <MenuItem onClick={handleLogout}>Logout</MenuItem>
           </Menu>
         </Toolbar>
-      </AppBar>
-      
-      {/* The sidebar/drawer */}
-      <Box
-        component="nav"
-        sx={{ width: { md: drawerWidth }, flexShrink: { md: 0 } }}
-        aria-label="dashboard navigation"
+      </AppBarStyled>
+      <DrawerStyled
+        variant="permanent"
+        open={open}
       >
-        {/* Mobile drawer */}
-        <Drawer
-          variant="temporary"
-          open={mobileOpen}
-          onClose={handleDrawerToggle}
-          ModalProps={{ keepMounted: true }}
-          sx={{
-            display: { xs: 'block', md: 'none' },
-            '& .MuiDrawer-paper': { 
-              boxSizing: 'border-box', 
-              width: drawerWidth,
-              backgroundColor: '#1a2035',
-            },
-          }}
-        >
-          {drawer}
-        </Drawer>
-        
-        {/* Desktop permanent drawer */}
-        <Drawer
-          variant="permanent"
-          sx={{
-            display: { xs: 'none', md: 'block' },
-            '& .MuiDrawer-paper': { 
-              boxSizing: 'border-box', 
-              width: drawerWidth,
-              backgroundColor: '#1a2035',
-              boxShadow: 'rgba(0, 0, 0, 0.15) 0px 2px 8px'
-            },
-          }}
-          open
-        >
-          {drawer}
-        </Drawer>
-      </Box>
-      
-      {/* Main content area */}
+        {drawer}
+      </DrawerStyled>
       <Box
         component="main"
         sx={{
+          backgroundColor: (theme) =>
+            theme.palette.mode === 'light'
+              ? theme.palette.grey[100]
+              : theme.palette.grey[900],
           flexGrow: 1,
-          p: 3,
-          width: { md: `calc(100% - ${drawerWidth}px)` },
-          bgcolor: '#f8f9fa',
-          minHeight: '100vh',
+          height: '100vh',
+          overflow: 'auto',
+          padding: (theme) => theme.spacing(4)
         }}
       >
-        <Toolbar /> {/* This creates space for the fixed app bar */}
-        <Outlet />
+        <Toolbar /> {/* Spacer for fixed app bar */}
+        {notificationsOpen && (
+          <NotificationsCenter 
+            onClose={() => setNotificationsOpen(false)}
+            onMarkAsRead={handleMarkAsRead}
+          />
+        )}
+        {/* Main content */}
+        <Box sx={{ p: 3 }}>
+          {/* This is where the main content will be rendered */}
+          {/* Components will be passed as children to DashboardLayout */}
+        </Box>
       </Box>
-      
-      {/* Add global search shortcut */}
-      <GlobalSearchShortcut />
-      
-      {/* Keyboard shortcut tip */}
-      <Snackbar
-        open={showSearchTip}
-        autoHideDuration={5000}
-        onClose={handleCloseTip}
-        anchorOrigin={{ vertical: 'bottom', horizontal: 'center' }}
-      >
-        <Alert 
-          onClose={handleCloseTip} 
-          severity="info"
-          icon={<KeyboardIcon />}
-          sx={{ 
-            width: '100%',
-            '& .MuiAlert-message': { 
-              display: 'flex', 
-              alignItems: 'center' 
-            }
-          }}
-          action={
-            <IconButton
-              size="small"
-              aria-label="close"
-              color="inherit"
-              onClick={handleCloseTip}
-            >
-              <CloseIcon fontSize="small" />
-            </IconButton>
-          }
-        >
-          <Typography variant="body2">
-            Pro tip: Press <b>{navigator.platform.includes('Mac') ? '⌘' : 'Ctrl'}+K</b> to search from anywhere
-          </Typography>
-        </Alert>
-      </Snackbar>
     </Box>
   );
 };
 
-export default DashboardLayout; +export default DashboardLayout;
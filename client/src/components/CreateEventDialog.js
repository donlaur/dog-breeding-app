--- conflicted
+++ resolved
@@ -1,189 +1,204 @@
 import React, { useState, useEffect } from 'react';
 import PropTypes from 'prop-types';
+import moment from 'moment';
 import {
+  Button,
   Dialog,
+  DialogActions,
+  DialogContent,
+  DialogContentText,
   DialogTitle,
-  DialogContent,
-  DialogActions,
-  Button,
   TextField,
   FormControl,
   InputLabel,
   Select,
   MenuItem,
-  FormControlLabel,
-  Checkbox,
+  FormHelperText,
   Grid,
-  Typography,
   Box,
   CircularProgress,
   Alert,
-  Divider
+  Autocomplete,
+  Tabs,
+  Tab
 } from '@mui/material';
-import { DatePicker } from '@mui/x-date-pickers/DatePicker';
-import { TimePicker } from '@mui/x-date-pickers/TimePicker';
 import { AdapterMoment } from '@mui/x-date-pickers/AdapterMoment';
-import { LocalizationProvider } from '@mui/x-date-pickers/LocalizationProvider';
-import moment from 'moment';
-import { API_URL, debugLog, debugError } from '../config';
+import { LocalizationProvider, DatePicker, DateTimePicker } from '@mui/x-date-pickers';
 import { apiGet, apiPost } from '../utils/apiUtils';
+import { debugLog, debugError } from '../config';
 
-/**
- * A dialog for creating and editing calendar events
- */
+// Event categories and their associated types
+const EVENT_CATEGORIES = {
+  'Health': ['Vaccination', 'Medication', 'Checkup', 'Surgery', 'Test Results', 'Other'],
+  'Breeding': ['Heat Start', 'Heat End', 'Mating', 'Progesterone Test', 'Pregnancy Confirmation', 'Whelping', 'Other'],
+  'Training': ['Class', 'Practice', 'Test', 'Certification', 'Other'],
+  'Shows': ['Conformation', 'Obedience', 'Rally', 'Agility', 'Other'],
+  'General': ['Appointment', 'Grooming', 'Birthday', 'Anniversary', 'Reminder', 'Task', 'Other']
+};
+
+// Initial form values
+const initialFormValues = {
+  title: '',
+  description: '',
+  category: 'General',
+  event_type: 'Reminder',
+  start_date: moment(),
+  end_date: null,
+  all_day: true,
+  relates_to: 'none',
+  related_id: '',
+  color: '#3788d8',
+  reminder: false,
+  reminder_time: null,
+  location: '',
+  notes: ''
+};
+
 const CreateEventDialog = ({ open, onClose, selectedDate, onEventCreated }) => {
-  // Event form state
-  const [title, setTitle] = useState('');
-  const [description, setDescription] = useState('');
-  const [startDate, setStartDate] = useState(selectedDate || moment());
-  const [endDate, setEndDate] = useState(selectedDate || moment());
-  const [allDay, setAllDay] = useState(true);
-  const [eventType, setEventType] = useState('custom');
-  const [relatedType, setRelatedType] = useState('');
-  const [relatedId, setRelatedId] = useState('');
-  const [color, setColor] = useState('#2196F3'); // Default blue
-  const [notify, setNotify] = useState(false);
-  const [notifyDaysBefore, setNotifyDaysBefore] = useState(1);
-  const [recurring, setRecurring] = useState('none');
+  // Form state
+  const [formValues, setFormValues] = useState({
+    ...initialFormValues,
+    start_date: selectedDate || moment()
+  });
   
   // UI state
   const [loading, setLoading] = useState(false);
+  const [success, setSuccess] = useState(false);
   const [error, setError] = useState(null);
-  const [success, setSuccess] = useState(false);
-  
-  // Related entity lists
+  const [tabValue, setTabValue] = useState(0);
+  
+  // Related entity options
   const [dogs, setDogs] = useState([]);
   const [litters, setLitters] = useState([]);
-  const [loadingEntities, setLoadingEntities] = useState(false);
-  
-  // Reset form when dialog opens with a new selected date
+  
+  // Form validation
+  const [titleError, setTitleError] = useState(false);
+  
+  // Update start date when selectedDate changes
   useEffect(() => {
-    if (open && selectedDate) {
-      setStartDate(selectedDate);
-      setEndDate(selectedDate);
-      resetForm();
+    if (selectedDate) {
+      setFormValues(prev => ({
+        ...prev,
+        start_date: selectedDate
+      }));
     }
-  }, [open, selectedDate]);
-  
-  // Fetch dogs and litters for related entity selection
+  }, [selectedDate]);
+  
+  // Fetch dogs and litters for the dropdown
   useEffect(() => {
+    const fetchRelatedEntities = async () => {
+      setLoading(true);
+      setError(null);
+      
+      try {
+        const [dogsResponse, littersResponse] = await Promise.all([
+          apiGet('/dogs/'),
+          apiGet('/litters/')
+        ]);
+        
+        if (dogsResponse) {
+          setDogs(dogsResponse || []);
+          debugLog('Dogs fetched for event dialog:', dogsResponse);
+        }
+        
+        if (littersResponse) {
+          setLitters(littersResponse || []);
+          debugLog('Litters fetched for event dialog:', littersResponse);
+        }
+      } catch (error) {
+        debugError('Error fetching entities:', error);
+        setError('Failed to load related entities. Some options may not be available.');
+      } finally {
+        setLoading(false);
+      }
+    };
+    
     if (open) {
-      fetchEntities();
+      fetchRelatedEntities();
     }
   }, [open]);
   
-  const fetchEntities = async () => {
-    setLoadingEntities(true);
-    try {
-      // Fetch dogs and litters in parallel
-      const [dogsResponse, littersResponse] = await Promise.all([
-        apiGet('dogs/'),
-        apiGet('litters/')
-      ]);
-      
-<<<<<<< HEAD
-      if (dogsResponse.success) {
-        setDogs(dogsResponse.data || []);
-      }
-      
-      if (littersResponse.success) {
-        setLitters(littersResponse.data || []);
-=======
-      if (dogsResponse.ok) {
-        setDogs(dogsResponse.data);
-      }
-      
-      if (littersResponse.ok) {
-        setLitters(littersResponse.data);
->>>>>>> 6273a182
-      }
-    } catch (error) {
-      debugError('Error fetching entities:', error);
-    } finally {
-      setLoadingEntities(false);
-    }
-  };
-  
+  // Reset form to initial values
   const resetForm = () => {
-    setTitle('');
-    setDescription('');
-    setEventType('custom');
-    setRelatedType('');
-    setRelatedId('');
-    setColor('#2196F3');
-    setNotify(false);
-    setNotifyDaysBefore(1);
-    setRecurring('none');
+    setFormValues({
+      ...initialFormValues,
+      start_date: moment()
+    });
+    setTitleError(false);
     setError(null);
     setSuccess(false);
-  };
-  
-  const handleCreateEvent = async () => {
+    setTabValue(0);
+  };
+  
+  // Handle closing the dialog
+  const handleClose = () => {
+    onClose();
+    // Reset form after animation completes
+    setTimeout(resetForm, 300);
+  };
+  
+  // Handle form field changes
+  const handleChange = (e) => {
+    const { name, value } = e.target;
+    setFormValues(prev => ({
+      ...prev,
+      [name]: value
+    }));
+    
+    // Clear title error when title is entered
+    if (name === 'title' && value.trim() !== '') {
+      setTitleError(false);
+    }
+  };
+  
+  // Handle form submission
+  const handleSubmit = async (e) => {
+    e.preventDefault();
+    
     // Validate required fields
-    if (!title) {
-      setError('Title is required');
+    if (!formValues.title.trim()) {
+      setTitleError(true);
       return;
     }
     
     setLoading(true);
     setError(null);
+    setSuccess(false);
     
     try {
-      // Format dates properly
-      const startDateTime = allDay 
-        ? startDate.startOf('day').format() 
-        : startDate.format();
-      
-      const endDateTime = allDay 
-        ? endDate.endOf('day').format() 
-        : endDate.format();
-      
-      // Create event data object
+      // Prepare event data for API
       const eventData = {
-        title,
-        description,
-        start_date: startDateTime,
-        end_date: endDateTime,
-        all_day: allDay,
-        event_type: eventType,
-        color,
-        notify,
-        notify_days_before: notify ? notifyDaysBefore : 0,
-        recurring
+        title: formValues.title.trim(),
+        description: formValues.description.trim(),
+        category: formValues.category,
+        event_type: formValues.event_type,
+        start_date: formValues.start_date.toISOString(),
+        end_date: formValues.end_date ? formValues.end_date.toISOString() : null,
+        all_day: formValues.all_day,
+        color: formValues.color,
+        location: formValues.location,
+        notes: formValues.notes,
+        relates_to: formValues.relates_to,
+        related_id: null
       };
       
-      // Add related entity if selected
-      if (relatedType && relatedId) {
-        eventData.related_type = relatedType;
-        eventData.related_id = relatedId;
+      // Add related ID if applicable
+      if (formValues.relates_to !== 'none' && formValues.related_id) {
+        const relatedId = parseInt(formValues.related_id);
+        if (!isNaN(relatedId)) {
+          eventData.related_id = relatedId;
+        }
       }
       
-<<<<<<< HEAD
-      // Send the request to create the event
-      const response = await apiPost('events/', eventData);
-      
-      if (!response.success) {
-        throw new Error(response.error || 'Failed to create event');
-      }
-      
-      // Get the created event
-      const createdEvent = response.data;
-      
-      // Show success message and reset the form
-=======
       // Send the request to create the event using apiPost
-      const response = await apiPost('events/', eventData);
-      
-      if (!response.ok) {
-        throw new Error(response.error || 'Failed to create event');
-      }
-      
->>>>>>> 6273a182
+      const data = await apiPost('/events/', eventData);
+      debugLog('Event created successfully:', data);
+      
       setSuccess(true);
       
       // Notify parent component
-      if (onEventCreated && response.data) {
-        onEventCreated(response.data);
+      if (onEventCreated && data) {
+        onEventCreated(data);
       }
       
       // Close dialog after successful creation
@@ -199,337 +214,375 @@
     }
   };
   
-  // Event type options
-  const eventTypeOptions = [
-    { value: 'custom', label: 'Custom Event' },
-    { value: 'birthday', label: 'Birthday' },
-    { value: 'litter_milestone', label: 'Litter Milestone' },
-    { value: 'heat_reminder', label: 'Heat Reminder' },
-    { value: 'vet_appointment', label: 'Vet Appointment' },
-    { value: 'grooming', label: 'Grooming' },
-    { value: 'medication', label: 'Medication' },
-    { value: 'show', label: 'Dog Show' },
-    { value: 'training', label: 'Training' }
-  ];
-  
-  // Color options with labels
-  const colorOptions = [
-    { value: '#2196F3', label: 'Blue' },
-    { value: '#4CAF50', label: 'Green' },
-    { value: '#F44336', label: 'Red' },
-    { value: '#FF9800', label: 'Orange' },
-    { value: '#9C27B0', label: 'Purple' },
-    { value: '#009688', label: 'Teal' },
-    { value: '#FFEB3B', label: 'Yellow' },
-    { value: '#795548', label: 'Brown' },
-    { value: '#607D8B', label: 'Grey' }
-  ];
-  
-  // Recurring options
-  const recurringOptions = [
-    { value: 'none', label: 'No Recurrence' },
-    { value: 'daily', label: 'Daily' },
-    { value: 'weekly', label: 'Weekly' },
-    { value: 'monthly', label: 'Monthly' },
-    { value: 'yearly', label: 'Yearly' }
-  ];
+  // Handle tab change
+  const handleTabChange = (event, newValue) => {
+    setTabValue(newValue);
+  };
+  
+  // Get event types based on selected category
+  const getEventTypes = () => {
+    return EVENT_CATEGORIES[formValues.category] || [];
+  };
+  
+  // Handle date change
+  const handleDateChange = (name) => (date) => {
+    setFormValues(prev => ({
+      ...prev,
+      [name]: date
+    }));
+  };
+  
+  // Handle all-day toggle
+  const handleAllDayChange = (e) => {
+    const isAllDay = e.target.value === 'true';
+    setFormValues(prev => ({
+      ...prev,
+      all_day: isAllDay,
+      // If switching to all-day, remove time component from dates
+      start_date: isAllDay ? moment(prev.start_date).startOf('day') : prev.start_date,
+      end_date: prev.end_date ? (isAllDay ? moment(prev.end_date).startOf('day') : prev.end_date) : null
+    }));
+  };
+  
+  // Handle category change
+  const handleCategoryChange = (e) => {
+    const category = e.target.value;
+    setFormValues(prev => ({
+      ...prev,
+      category,
+      // Set first event type of the new category
+      event_type: EVENT_CATEGORIES[category][0]
+    }));
+  };
   
   return (
-    <LocalizationProvider dateAdapter={AdapterMoment}>
-      <Dialog open={open} onClose={onClose} maxWidth="md" fullWidth>
-        <DialogTitle>Create New Event</DialogTitle>
-        <DialogContent>
-          {/* Show error or success messages */}
+    <Dialog 
+      open={open} 
+      onClose={handleClose}
+      maxWidth="md"
+      fullWidth
+    >
+      <DialogTitle>Create New Event</DialogTitle>
+      
+      <form onSubmit={handleSubmit}>
+        <DialogContent dividers>
+          {success && (
+            <Alert severity="success" sx={{ mb: 2 }}>
+              Event created successfully!
+            </Alert>
+          )}
+          
           {error && (
             <Alert severity="error" sx={{ mb: 2 }}>
               {error}
             </Alert>
           )}
           
-          {success && (
-            <Alert severity="success" sx={{ mb: 2 }}>
-              Event created successfully!
-            </Alert>
+          <Box sx={{ borderBottom: 1, borderColor: 'divider', mb: 2 }}>
+            <Tabs 
+              value={tabValue} 
+              onChange={handleTabChange}
+              aria-label="event form tabs"
+              variant="scrollable"
+              scrollButtons="auto"
+            >
+              <Tab label="Basic Details" />
+              <Tab label="Date & Time" />
+              <Tab label="Associations" />
+              <Tab label="Additional Info" />
+            </Tabs>
+          </Box>
+          
+          {/* Tab 1: Basic Details */}
+          {tabValue === 0 && (
+            <Box>
+              <DialogContentText sx={{ mb: 2 }}>
+                Enter the basic details for this event.
+              </DialogContentText>
+              
+              <Grid container spacing={2}>
+                <Grid item xs={12}>
+                  <TextField
+                    name="title"
+                    label="Event Title"
+                    value={formValues.title}
+                    onChange={handleChange}
+                    fullWidth
+                    required
+                    error={titleError}
+                    helperText={titleError ? "Title is required" : ""}
+                  />
+                </Grid>
+                
+                <Grid item xs={12}>
+                  <TextField
+                    name="description"
+                    label="Description"
+                    value={formValues.description}
+                    onChange={handleChange}
+                    fullWidth
+                    multiline
+                    rows={2}
+                  />
+                </Grid>
+                
+                <Grid item xs={12} sm={6}>
+                  <FormControl fullWidth>
+                    <InputLabel>Category</InputLabel>
+                    <Select
+                      name="category"
+                      value={formValues.category}
+                      onChange={handleCategoryChange}
+                      label="Category"
+                    >
+                      {Object.keys(EVENT_CATEGORIES).map(category => (
+                        <MenuItem key={category} value={category}>
+                          {category}
+                        </MenuItem>
+                      ))}
+                    </Select>
+                  </FormControl>
+                </Grid>
+                
+                <Grid item xs={12} sm={6}>
+                  <FormControl fullWidth>
+                    <InputLabel>Event Type</InputLabel>
+                    <Select
+                      name="event_type"
+                      value={formValues.event_type}
+                      onChange={handleChange}
+                      label="Event Type"
+                    >
+                      {getEventTypes().map(type => (
+                        <MenuItem key={type} value={type}>
+                          {type}
+                        </MenuItem>
+                      ))}
+                    </Select>
+                  </FormControl>
+                </Grid>
+                
+                <Grid item xs={12}>
+                  <TextField
+                    name="location"
+                    label="Location"
+                    value={formValues.location}
+                    onChange={handleChange}
+                    fullWidth
+                  />
+                </Grid>
+              </Grid>
+            </Box>
           )}
           
-          <Box sx={{ mt: 2 }}>
-            <Grid container spacing={2}>
-              {/* Event title */}
-              <Grid item xs={12}>
-                <TextField
-                  label="Title"
-                  fullWidth
-                  required
-                  value={title}
-                  onChange={(e) => setTitle(e.target.value)}
-                />
-              </Grid>
+          {/* Tab 2: Date & Time */}
+          {tabValue === 1 && (
+            <Box>
+              <DialogContentText sx={{ mb: 2 }}>
+                Set the date and time for this event.
+              </DialogContentText>
               
-              {/* Event description */}
-              <Grid item xs={12}>
-                <TextField
-                  label="Description"
-                  fullWidth
-                  multiline
-                  rows={3}
-                  value={description}
-                  onChange={(e) => setDescription(e.target.value)}
-                />
-              </Grid>
-              
-              {/* Date and time fields */}
-              <Grid item xs={12}>
-                <FormControlLabel
-                  control={
-                    <Checkbox
-                      checked={allDay}
-                      onChange={(e) => setAllDay(e.target.checked)}
-                    />
-                  }
-                  label="All Day Event"
-                />
-              </Grid>
-              
-              <Grid item xs={12} sm={6}>
-                <DatePicker
-                  label="Start Date"
-                  value={startDate}
-                  onChange={setStartDate}
-                  renderInput={(params) => <TextField {...params} fullWidth />}
-                />
-              </Grid>
-              
-              {!allDay && (
-                <Grid item xs={12} sm={6}>
-                  <TimePicker
-                    label="Start Time"
-                    value={startDate}
-                    onChange={setStartDate}
-                    renderInput={(params) => <TextField {...params} fullWidth />}
-                  />
-                </Grid>
-              )}
-              
-              <Grid item xs={12} sm={6}>
-                <DatePicker
-                  label="End Date"
-                  value={endDate}
-                  onChange={setEndDate}
-                  renderInput={(params) => <TextField {...params} fullWidth />}
-                  minDate={startDate}
-                />
-              </Grid>
-              
-              {!allDay && (
-                <Grid item xs={12} sm={6}>
-                  <TimePicker
-                    label="End Time"
-                    value={endDate}
-                    onChange={setEndDate}
-                    renderInput={(params) => <TextField {...params} fullWidth />}
-                  />
-                </Grid>
-              )}
-              
-              <Grid item xs={12}>
-                <Divider sx={{ my: 2 }} />
-                <Typography variant="subtitle1" gutterBottom>
-                  Event Details
-                </Typography>
-              </Grid>
-              
-              {/* Event type */}
-              <Grid item xs={12} sm={6}>
-                <FormControl fullWidth>
-                  <InputLabel>Event Type</InputLabel>
-                  <Select
-                    value={eventType}
-                    onChange={(e) => setEventType(e.target.value)}
-                    label="Event Type"
-                  >
-                    {eventTypeOptions.map((option) => (
-                      <MenuItem key={option.value} value={option.value}>
-                        {option.label}
-                      </MenuItem>
-                    ))}
-                  </Select>
-                </FormControl>
-              </Grid>
-              
-              {/* Event color */}
-              <Grid item xs={12} sm={6}>
-                <FormControl fullWidth>
-                  <InputLabel>Color</InputLabel>
-                  <Select
-                    value={color}
-                    onChange={(e) => setColor(e.target.value)}
-                    label="Color"
-                    renderValue={(selected) => (
-                      <Box sx={{ display: 'flex', alignItems: 'center' }}>
-                        <Box 
-                          sx={{ 
-                            width: 20, 
-                            height: 20, 
-                            borderRadius: '50%', 
-                            bgcolor: selected,
-                            mr: 1
-                          }} 
-                        />
-                        {colorOptions.find(opt => opt.value === selected)?.label || selected}
-                      </Box>
-                    )}
-                  >
-                    {colorOptions.map((option) => (
-                      <MenuItem key={option.value} value={option.value}>
-                        <Box sx={{ display: 'flex', alignItems: 'center' }}>
-                          <Box 
-                            sx={{ 
-                              width: 20, 
-                              height: 20, 
-                              borderRadius: '50%', 
-                              bgcolor: option.value,
-                              mr: 1
-                            }} 
-                          />
-                          {option.label}
-                        </Box>
-                      </MenuItem>
-                    ))}
-                  </Select>
-                </FormControl>
-              </Grid>
-              
-              {/* Related entity fields */}
-              <Grid item xs={12} sm={6}>
-                <FormControl fullWidth>
-                  <InputLabel>Related To</InputLabel>
-                  <Select
-                    value={relatedType}
-                    onChange={(e) => {
-                      setRelatedType(e.target.value);
-                      setRelatedId(''); // Reset related ID when type changes
-                    }}
-                    label="Related To"
-                  >
-                    <MenuItem value="">None</MenuItem>
-                    <MenuItem value="dog">Dog</MenuItem>
-                    <MenuItem value="litter">Litter</MenuItem>
-                  </Select>
-                </FormControl>
-              </Grid>
-              
-              {relatedType && (
+              <Grid container spacing={2}>
                 <Grid item xs={12} sm={6}>
                   <FormControl fullWidth>
-                    <InputLabel>{relatedType === 'dog' ? 'Dog' : 'Litter'}</InputLabel>
+                    <InputLabel>All Day Event</InputLabel>
                     <Select
-                      value={relatedId}
-                      onChange={(e) => setRelatedId(e.target.value)}
-                      label={relatedType === 'dog' ? 'Dog' : 'Litter'}
-                      disabled={loadingEntities}
+                      name="all_day"
+                      value={formValues.all_day.toString()}
+                      onChange={handleAllDayChange}
+                      label="All Day Event"
                     >
-                      {loadingEntities ? (
-                        <MenuItem value="">Loading...</MenuItem>
-                      ) : relatedType === 'dog' ? (
-                        dogs.map((dog) => (
-                          <MenuItem key={dog.id} value={dog.id}>
-                            {dog.call_name || dog.registered_name || `Dog #${dog.id}`}
-                          </MenuItem>
-                        ))
-                      ) : (
-                        litters.map((litter) => (
-                          <MenuItem key={litter.id} value={litter.id}>
-                            {litter.litter_name || `Litter #${litter.id}`}
-                          </MenuItem>
-                        ))
-                      )}
+                      <MenuItem value="true">Yes</MenuItem>
+                      <MenuItem value="false">No (Set specific time)</MenuItem>
                     </Select>
                   </FormControl>
                 </Grid>
-              )}
+                
+                <Grid item xs={12} sm={6}>
+                  <FormControl fullWidth>
+                    <TextField
+                      name="color"
+                      label="Event Color"
+                      type="color"
+                      value={formValues.color}
+                      onChange={handleChange}
+                      InputLabelProps={{ shrink: true }}
+                    />
+                  </FormControl>
+                </Grid>
+                
+                <Grid item xs={12} sm={6}>
+                  <LocalizationProvider dateAdapter={AdapterMoment}>
+                    {formValues.all_day ? (
+                      <DatePicker
+                        label="Start Date"
+                        value={formValues.start_date}
+                        onChange={handleDateChange('start_date')}
+                        renderInput={(params) => <TextField {...params} fullWidth />}
+                      />
+                    ) : (
+                      <DateTimePicker
+                        label="Start Date & Time"
+                        value={formValues.start_date}
+                        onChange={handleDateChange('start_date')}
+                        renderInput={(params) => <TextField {...params} fullWidth />}
+                      />
+                    )}
+                  </LocalizationProvider>
+                </Grid>
+                
+                <Grid item xs={12} sm={6}>
+                  <LocalizationProvider dateAdapter={AdapterMoment}>
+                    {formValues.all_day ? (
+                      <DatePicker
+                        label="End Date (Optional)"
+                        value={formValues.end_date}
+                        onChange={handleDateChange('end_date')}
+                        renderInput={(params) => <TextField {...params} fullWidth />}
+                      />
+                    ) : (
+                      <DateTimePicker
+                        label="End Date & Time (Optional)"
+                        value={formValues.end_date}
+                        onChange={handleDateChange('end_date')}
+                        renderInput={(params) => <TextField {...params} fullWidth />}
+                      />
+                    )}
+                  </LocalizationProvider>
+                </Grid>
+              </Grid>
+            </Box>
+          )}
+          
+          {/* Tab 3: Associations */}
+          {tabValue === 2 && (
+            <Box>
+              <DialogContentText sx={{ mb: 2 }}>
+                Associate this event with a dog or litter (optional).
+              </DialogContentText>
               
-              <Grid item xs={12}>
-                <Divider sx={{ my: 2 }} />
-                <Typography variant="subtitle1" gutterBottom>
-                  Notifications & Recurrence
-                </Typography>
+              <Grid container spacing={2}>
+                <Grid item xs={12}>
+                  <FormControl fullWidth>
+                    <InputLabel>Relates To</InputLabel>
+                    <Select
+                      name="relates_to"
+                      value={formValues.relates_to}
+                      onChange={handleChange}
+                      label="Relates To"
+                    >
+                      <MenuItem value="none">None</MenuItem>
+                      <MenuItem value="dog">Dog</MenuItem>
+                      <MenuItem value="litter">Litter</MenuItem>
+                    </Select>
+                  </FormControl>
+                </Grid>
+                
+                {formValues.relates_to === 'dog' && (
+                  <Grid item xs={12}>
+                    <FormControl fullWidth>
+                      <InputLabel>Select Dog</InputLabel>
+                      <Select
+                        name="related_id"
+                        value={formValues.related_id}
+                        onChange={handleChange}
+                        label="Select Dog"
+                        disabled={loading || dogs.length === 0}
+                      >
+                        {loading ? (
+                          <MenuItem value="">
+                            <CircularProgress size={20} /> Loading...
+                          </MenuItem>
+                        ) : dogs.length === 0 ? (
+                          <MenuItem value="">No dogs found</MenuItem>
+                        ) : (
+                          dogs.map(dog => (
+                            <MenuItem key={dog.id} value={dog.id.toString()}>
+                              {dog.name} ({dog.breed_name})
+                            </MenuItem>
+                          ))
+                        )}
+                      </Select>
+                    </FormControl>
+                  </Grid>
+                )}
+                
+                {formValues.relates_to === 'litter' && (
+                  <Grid item xs={12}>
+                    <FormControl fullWidth>
+                      <InputLabel>Select Litter</InputLabel>
+                      <Select
+                        name="related_id"
+                        value={formValues.related_id}
+                        onChange={handleChange}
+                        label="Select Litter"
+                        disabled={loading || litters.length === 0}
+                      >
+                        {loading ? (
+                          <MenuItem value="">
+                            <CircularProgress size={20} /> Loading...
+                          </MenuItem>
+                        ) : litters.length === 0 ? (
+                          <MenuItem value="">No litters found</MenuItem>
+                        ) : (
+                          litters.map(litter => (
+                            <MenuItem key={litter.id} value={litter.id.toString()}>
+                              {litter.name || `Litter #${litter.id}`} ({moment(litter.whelp_date).format('MMM D, YYYY')})
+                            </MenuItem>
+                          ))
+                        )}
+                      </Select>
+                    </FormControl>
+                  </Grid>
+                )}
               </Grid>
+            </Box>
+          )}
+          
+          {/* Tab 4: Additional Info */}
+          {tabValue === 3 && (
+            <Box>
+              <DialogContentText sx={{ mb: 2 }}>
+                Add any additional notes or details for this event.
+              </DialogContentText>
               
-              {/* Notification settings */}
-              <Grid item xs={12} sm={6}>
-                <FormControlLabel
-                  control={
-                    <Checkbox
-                      checked={notify}
-                      onChange={(e) => setNotify(e.target.checked)}
-                    />
-                  }
-                  label="Send Notification"
-                />
+              <Grid container spacing={2}>
+                <Grid item xs={12}>
+                  <TextField
+                    name="notes"
+                    label="Notes"
+                    value={formValues.notes}
+                    onChange={handleChange}
+                    fullWidth
+                    multiline
+                    rows={4}
+                  />
+                </Grid>
               </Grid>
-              
-              {notify && (
-                <Grid item xs={12} sm={6}>
-                  <TextField
-                    label="Days Before"
-                    type="number"
-                    fullWidth
-                    value={notifyDaysBefore}
-                    onChange={(e) => setNotifyDaysBefore(parseInt(e.target.value) || 0)}
-                    InputProps={{ inputProps: { min: 0, max: 30 } }}
-                  />
-                </Grid>
-              )}
-              
-              {/* Recurrence setting */}
-              <Grid item xs={12} sm={6}>
-                <FormControl fullWidth>
-                  <InputLabel>Recurrence</InputLabel>
-                  <Select
-                    value={recurring}
-                    onChange={(e) => setRecurring(e.target.value)}
-                    label="Recurrence"
-                  >
-                    {recurringOptions.map((option) => (
-                      <MenuItem key={option.value} value={option.value}>
-                        {option.label}
-                      </MenuItem>
-                    ))}
-                  </Select>
-                </FormControl>
-              </Grid>
-            </Grid>
-          </Box>
+            </Box>
+          )}
         </DialogContent>
+        
         <DialogActions>
-          <Button onClick={onClose} disabled={loading}>
-            Cancel
-          </Button>
+          <Button onClick={handleClose}>Cancel</Button>
           <Button 
-            onClick={handleCreateEvent} 
+            type="submit" 
             variant="contained" 
-            disabled={loading || !title}
+            color="primary"
+            disabled={loading}
           >
             {loading ? <CircularProgress size={24} /> : 'Create Event'}
           </Button>
         </DialogActions>
-      </Dialog>
-    </LocalizationProvider>
+      </form>
+    </Dialog>
   );
 };
 
-<<<<<<< HEAD
-// Define prop types for CreateEventDialog
 CreateEventDialog.propTypes = {
   open: PropTypes.bool.isRequired,
   onClose: PropTypes.func.isRequired,
   selectedDate: PropTypes.object, // moment object
-=======
-CreateEventDialog.propTypes = {
-  open: PropTypes.bool.isRequired,
-  onClose: PropTypes.func.isRequired,
-  selectedDate: PropTypes.object,
->>>>>>> 6273a182
   onEventCreated: PropTypes.func
 };
 
